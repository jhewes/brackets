--- conflicted
+++ resolved
@@ -779,29 +779,17 @@
         menu.addMenuItem(Commands.EDIT_REPLACE,             [{key: "Ctrl-H",     platform: "win"},
                                                              {key: "Ctrl-Alt-F", platform: "mac"}]);
         menu.addMenuDivider();
-<<<<<<< HEAD
-        menu.addMenuItem("menu-edit-indent",             Commands.EDIT_INDENT,          [{key: "Indent", displayKey: "Tab"}]);
-        menu.addMenuItem("menu-edit-unindent",           Commands.EDIT_UNINDENT,        [{key: "Unindent", displayKey: "Shift-Tab"}]);
-        menu.addMenuItem("menu-edit-duplicate",          Commands.EDIT_DUPLICATE,       "Ctrl-D");
-        menu.addMenuItem("menu-edit-comment",            Commands.EDIT_LINE_COMMENT,    "Ctrl-/");
-=======
-        menu.addMenuItem(Commands.EDIT_DUPLICATE,           "Ctrl-D");
-        menu.addMenuItem(Commands.EDIT_LINE_COMMENT,        "Ctrl-/");
+        menu.addMenuItem(Commands.EDIT_INDENT,          [{key: "Indent", displayKey: "Tab"}]);
+        menu.addMenuItem(Commands.EDIT_UNINDENT,        [{key: "Unindent", displayKey: "Shift-Tab"}]);
+        menu.addMenuItem(Commands.EDIT_DUPLICATE,       "Ctrl-D");
+        menu.addMenuItem(Commands.EDIT_LINE_COMMENT,    "Ctrl-/");
         menu.addMenuDivider();
         menu.addMenuItem(Commands.TOGGLE_USE_TAB_CHARS);
->>>>>>> caf79e75
 
         /*
          * View menu
          */
         menu = addMenu(Strings.VIEW_MENU, AppMenuBar.VIEW_MENU);
-<<<<<<< HEAD
-        menu.addMenuItem("menu-view-sidebar",            Commands.VIEW_HIDE_SIDEBAR,       "Ctrl-Shift-H");
-        menu.addMenuDivider();
-        menu.addMenuItem("menu-view-increase-font",      Commands.VIEW_INCREASE_FONT_SIZE, [{key: "Ctrl-=", displayKey: "Ctrl-+"}]);
-        menu.addMenuItem("menu-view-decrease-font",      Commands.VIEW_DECREASE_FONT_SIZE, [{key: "Ctrl--", displayKey: "Ctrl-\u2212"}]);
-        menu.addMenuItem("menu-view-restore-font",       Commands.VIEW_RESTORE_FONT_SIZE,  "Ctrl-0");
-=======
         menu.addMenuItem(Commands.VIEW_HIDE_SIDEBAR,        "Ctrl-Shift-H");
         menu.addMenuDivider();
         menu.addMenuItem(Commands.VIEW_INCREASE_FONT_SIZE, [{key: "Ctrl-=", displayKey: "Ctrl-+"}]);
@@ -809,7 +797,6 @@
         menu.addMenuItem(Commands.VIEW_RESTORE_FONT_SIZE, "Ctrl-0");
         menu.addMenuDivider();
         menu.addMenuItem(Commands.TOGGLE_JSLINT);
->>>>>>> caf79e75
 
         /*
          * Navigate menu
