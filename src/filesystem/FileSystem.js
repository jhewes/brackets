--- conflicted
+++ resolved
@@ -286,6 +286,7 @@
         var fireChangeEvent = function () {
             // Trigger a change event
             $(this).trigger("change", entry);
+            console.log("change: ", entry);
         }.bind(this);
 
         if (entry) {
@@ -296,13 +297,7 @@
                     entry._contents = undefined;
                 }
                 
-<<<<<<< HEAD
                 fireChangeEvent();
-=======
-                // Trigger a change event
-                $(this).trigger("change", entry);
-                console.log("change: ", entry);
->>>>>>> 333bb13e
             } else {
                 var oldContents = entry._contents || [];  // TODO: Handle pending content promise
                 
@@ -368,7 +363,6 @@
                                 });
                             }, this);
                         }
-<<<<<<< HEAD
                     }.bind(this);
 
                     if (err) {
@@ -377,12 +371,6 @@
                         removeOldEntries(function () {
                             addNewEntries(fireChangeEvent);
                         });
-=======
-                        
-                        // Trigger a change event
-                        $(this).trigger("change", entry);
-                        console.log("change: ", entry);
->>>>>>> 333bb13e
                     }
 
                 }.bind(this));
