/*
 * Copyright 2011 Adobe Systems Incorporated. All Rights Reserved.
 */

/*jslint vars: true, plusplus: true, devel: true, browser: true, nomen: true, indent: 4, maxerr: 50 */
/*global define: false, brackets: true, $: false, PathUtils: false */

/**
 * brackets is the root of the Brackets codebase. This file pulls in all other modules as
 * dependencies (or dependencies thereof), initializes the UI, and binds global menus & keyboard
 * shortcuts to their Commands.
 *
 * TODO: (issue #264) break out the definition of brackets into a separate module from the application controller logic
 *
 * Unlike other modules, this one can be accessed without an explicit require() because it exposes
 * a global object, window.brackets.
 */
define(function (require, exports, module) {
    'use strict';
    
    // Load dependent non-module scripts
    require("widgets/bootstrap-dropdown");
    require("widgets/bootstrap-modal");
    require("thirdparty/path-utils/path-utils.min");
<<<<<<< HEAD
    require("thirdparty/jslint/jslint");
    require("thirdparty/smart-auto-complete/jquery.smart_autocomplete");

=======
>>>>>>> 9570a7d7
    
    // Load dependent modules
    var ProjectManager          = require("ProjectManager"),
        DocumentManager         = require("DocumentManager"),
        EditorManager           = require("EditorManager"),
        WorkingSetView          = require("WorkingSetView"),
        FileCommandHandlers     = require("FileCommandHandlers"),
        FileViewController      = require("FileViewController"),
        FileSyncManager         = require("FileSyncManager"),
        KeyBindingManager       = require("KeyBindingManager"),
        KeyMap                  = require("KeyMap"),
        Commands                = require("Commands"),
        CommandManager          = require("CommandManager"),
<<<<<<< HEAD
        FileIndexManager        = require("FileIndexManager"),
        QuickFileOpen           = require("QuickFileOpen"),
        CodeHintManager         = require("CodeHintManager"),
        PerfUtils               = require("PerfUtils");
=======
        PerfUtils               = require("PerfUtils"),
        Menus                   = require("Menus");
    
    //Load modules the self-register and just need to get included in the main project
    require("JSLint");
    require("CodeHintManager");
    require("DebugCommandHandlers");
>>>>>>> 9570a7d7

    // Define core brackets namespace if it isn't already defined
    //
    // We can't simply do 'brackets = {}' to define it in the global namespace because
    // we're in "use strict" mode. Most likely, 'window' will always point to the global
    // object when this code is running. However, in case it isn't (e.g. if we're running 
    // inside Node for CI testing) we use this trick to get the global object.
    //
    // Taken from:
    //   http://stackoverflow.com/questions/3277182/how-to-get-the-global-object-in-javascript
    var Fn = Function, global = (new Fn('return this'))();
    if (!global.brackets) {
        global.brackets = {};
    }
    
    // TODO: (issue #265) Make sure the "test" object is not included in final builds
    // All modules that need to be tested from the context of the application
    // must to be added to this object. The unit tests cannot just pull
    // in the modules since they would run in context of the unit test window,
    // and would not have access to the app html/css.
    brackets.test = {
        PreferencesManager      : require("PreferencesManager"),
        ProjectManager          : ProjectManager,
        FileCommandHandlers     : FileCommandHandlers,
        FileViewController      : FileViewController,
        DocumentManager         : DocumentManager,
        Commands                : Commands,
        WorkingSetView          : WorkingSetView,
        CommandManager          : require("CommandManager"),
        FileIndexManager        : FileIndexManager
    };
    
    // Uncomment the following line to force all low level file i/o routines to complete
    // asynchronously. This should only be done for testing/debugging.
    // NOTE: Make sure this line is commented out again before committing!
    //brackets.forceAsyncCallbacks = true;

    // Load native shell when brackets is run in a native shell rather than the browser
    // TODO: (issue #266) load conditionally
    brackets.shellAPI = require("ShellAPI");
    
    brackets.inBrowser = !brackets.hasOwnProperty("fs");
    
    brackets.platform = (global.navigator.platform === "MacIntel" || global.navigator.platform === "MacPPC") ? "mac" : "win";

    brackets.DIALOG_BTN_CANCEL = "cancel";
    brackets.DIALOG_BTN_OK = "ok";
    brackets.DIALOG_BTN_DONTSAVE = "dontsave";
    brackets.DIALOG_CANCELED = "_canceled";

    brackets.DIALOG_ID_ERROR = "error-dialog";
    brackets.DIALOG_ID_SAVE_CLOSE = "save-close-dialog";
    brackets.DIALOG_ID_EXT_CHANGED = "ext-changed-dialog";
    brackets.DIALOG_ID_EXT_DELETED = "ext-deleted-dialog";

    /**
     * General purpose modal dialog. Assumes that:
     * -- the root tag of the dialog is marked with a unique class name (passed as dlgClass), as well as the
     *    classes "template modal hide".
     * -- the HTML for the dialog contains elements with "title" and "message" classes, as well as a number 
     *    of elements with "dialog-button" class, each of which has a "data-button-id".
     *
     * @param {string} dlgClass The class of the dialog node in the HTML.
     * @param {string} title The title of the error dialog. Can contain HTML markup.
     * @param {string} message The message to display in the error dialog. Can contain HTML markup.
     * @return {Deferred} a $.Deferred() that will be resolved with the ID of the clicked button when the dialog
     *     is dismissed. Never rejected.
     */
    brackets.showModalDialog = function (dlgClass, title, message, callback) {
        var result = $.Deferred();
        
        // We clone the HTML rather than using it directly so that if two dialogs of the same
        // type happen to show up, they can appear at the same time. (This is an edge case that
        // shouldn't happen often, but we can't prevent it from happening since everything is
        // asynchronous.)
        // TODO: (issue #258) In future, we should templatize the HTML for the dialogs rather than having 
        // it live directly in the HTML.
        var dlg = $("." + dlgClass + ".template")
            .clone()
            .removeClass("template")
            .addClass("instance")
            .appendTo(document.body);

        // Set title and message
        $(".dialog-title", dlg).html(title);
        $(".dialog-message", dlg).html(message);

        // Pipe dialog-closing notification back to client code
        dlg.one("hidden", function () {
            var buttonId = dlg.data("buttonId");
            if (!buttonId) {    // buttonId will be undefined if closed via Bootstrap's "x" button
                buttonId = brackets.DIALOG_BTN_CANCEL;
            }
            
            // Let call stack return before notifying that dialog has closed; this avoids issue #191
            // if the handler we're triggering might show another dialog (as long as there's no
            // fade-out animation)
            setTimeout(function () {
                result.resolve(buttonId);
            }, 0);
            
            // Remove the dialog instance from the DOM.
            dlg.remove();
        });

        function stopEvent(e) {
            // Stop the event if the target is not inside the dialog
            if (!($.contains(dlg.get(0), e.target))) {
                e.stopPropagation();
                e.preventDefault();
            }
        }
        
        // Enter/Return handler for the primary button. Need to
        // add both keydown and keyup handlers here to make sure
        // the enter key was pressed while the dialog was showing.
        // Otherwise, if a keydown or keypress from somewhere else
        // triggered an alert, the keyup could immediately dismiss it.
        var enterKeyPressed = false;
        
        function keydownHandler(e) {
            if (e.keyCode === 13) {
                enterKeyPressed = true;
            }
            stopEvent(e);
        }
        
        function keyupHandler(e) {
            if (e.keyCode === 13 && enterKeyPressed) {
                var primaryBtn = dlg.find(".primary");
                if (primaryBtn) {
                    brackets._dismissDialog(dlg, primaryBtn.attr("data-button-id"));
                }
            }
            enterKeyPressed = false;
            stopEvent(e);
        }
        
        // These handlers are added at the capture phase to make sure we
        // get first crack at the events. 
        document.body.addEventListener("keydown", keydownHandler, true);
        document.body.addEventListener("keyup", keyupHandler, true);
        
        // Click handler for buttons
        dlg.one("click", ".dialog-button", function (e) {
            brackets._dismissDialog(dlg, $(this).attr("data-button-id"));
        });

        // Run the dialog
        dlg.modal({
            backdrop: "static",
            show: true
        }).on("hide", function (e) {
            // Remove key event handlers
            document.body.removeEventListener("keydown", keydownHandler, true);
            document.body.removeEventListener("keyup", keyupHandler, true);
        });
        return result;
    };
    
    /**
     * Immediately closes any dialog instances with the given class. The dialog callback for each instance will 
     * be called with the special buttonId brackets.DIALOG_CANCELED (note: callback is run asynchronously).
     */
    brackets.cancelModalDialogIfOpen = function (dlgClass) {
        $("." + dlgClass + ".instance").each(function (dlg) {
            if (dlg.is(":visible")) {   // Bootstrap breaks if try to hide dialog that's already hidden
                brackets._dismissDialog(dlg, brackets.DIALOG_CANCELED);
            }
        });
    };
    
    brackets._dismissDialog = function (dlg, buttonId) {
        dlg.data("buttonId", buttonId);
        dlg.modal(true).hide();
    };


    // Main Brackets initialization
    $(document).ready(function () {
        
        function initListeners() {
            // Prevent unhandled drag and drop of files into the browser from replacing 
            // the entire Brackets app. This doesn't prevent children from choosing to
            // handle drops.
            $(document.body)
                .on("dragover", function (event) {
                    if (event.originalEvent.dataTransfer.files) {
                        event.stopPropagation();
                        event.preventDefault();
                        event.originalEvent.dataTransfer.dropEffect = "none";
                    }
                })
                .on("drop", function (event) {
                    if (event.originalEvent.dataTransfer.files) {
                        event.stopPropagation();
                        event.preventDefault();
                    }
                });
        }
        
        function initProject() {
            ProjectManager.loadProject();

            // Open project button
            $("#btn-open-project").click(function () {
                ProjectManager.openProject();
            });

            // Handle toggling top level disclosure arrows of file list area
            $("#open-files-disclosure-arrow").click(function () {
                $(this).toggleClass("disclosure-arrow-closed");
                $("#open-files-container").toggle();
            });
            $("#project-files-disclosure-arrow").click(function () {
                $(this).toggleClass("disclosure-arrow-closed");
                $("#project-files-container").toggle();
            });
       
        }
        
        
        function initCommandHandlers() {
            FileCommandHandlers.init($("#main-toolbar .title"));
        }

        function initKeyBindings() {
            // Register keymaps and install the keyboard handler
            // TODO: (issue #268) show keyboard equivalents in the menus
            var _globalKeymap = KeyMap.create({
                "bindings": [
                    {"Ctrl-O": Commands.FILE_OPEN},
                    {"Ctrl-S": Commands.FILE_SAVE},
                    {"Ctrl-W": Commands.FILE_CLOSE},
                    {"Ctrl-Shift-O": Commands.FILE_QUICK_NAVIGATE},
                    {"Ctrl-R": Commands.FILE_RELOAD, "platform": "mac"},
                    {"F5"    : Commands.FILE_RELOAD, "platform": "win"}
                ],
                "platform": brackets.platform
            });
            KeyBindingManager.installKeymap(_globalKeymap);

            $(document.body).keydown(function (event) {
                if (KeyBindingManager.handleKey(KeyMap.translateKeyboardEvent(event))) {
                    event.preventDefault();
                }
            });
        }
        
        function initWindowListeners() {
            // TODO: (issue 269) to support IE, need to listen to document instead (and even then it may not work when focus is in an input field?)
            $(window).focus(function () {
                FileSyncManager.syncOpenDocuments();
                FileIndexManager.markDirty();
            });
            
            $(window).unload(function () {
                CommandManager.execute(Commands.FILE_CLOSE_WINDOW);
            });
            
            $(window).contextmenu(function (e) {
                e.preventDefault();
            });
        }


        EditorManager.setEditorHolder($('#editorHolder'));
    
        initListeners();
        initProject();
        Menus.init();
        initCommandHandlers();
        initKeyBindings();
        initWindowListeners();
        
        PerfUtils.addMeasurement("Application Startup");
    });
    
});<|MERGE_RESOLUTION|>--- conflicted
+++ resolved
@@ -22,12 +22,8 @@
     require("widgets/bootstrap-dropdown");
     require("widgets/bootstrap-modal");
     require("thirdparty/path-utils/path-utils.min");
-<<<<<<< HEAD
-    require("thirdparty/jslint/jslint");
     require("thirdparty/smart-auto-complete/jquery.smart_autocomplete");
 
-=======
->>>>>>> 9570a7d7
     
     // Load dependent modules
     var ProjectManager          = require("ProjectManager"),
@@ -41,12 +37,10 @@
         KeyMap                  = require("KeyMap"),
         Commands                = require("Commands"),
         CommandManager          = require("CommandManager"),
-<<<<<<< HEAD
+        CodeHintManager         = require("CodeHintManager"),
         FileIndexManager        = require("FileIndexManager"),
         QuickFileOpen           = require("QuickFileOpen"),
         CodeHintManager         = require("CodeHintManager"),
-        PerfUtils               = require("PerfUtils");
-=======
         PerfUtils               = require("PerfUtils"),
         Menus                   = require("Menus");
     
@@ -54,7 +48,6 @@
     require("JSLint");
     require("CodeHintManager");
     require("DebugCommandHandlers");
->>>>>>> 9570a7d7
 
     // Define core brackets namespace if it isn't already defined
     //
