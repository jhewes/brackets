/*
 * Copyright (c) 2012 Adobe Systems Incorporated. All rights reserved.
 *  
 * Permission is hereby granted, free of charge, to any person obtaining a
 * copy of this software and associated documentation files (the "Software"), 
 * to deal in the Software without restriction, including without limitation 
 * the rights to use, copy, modify, merge, publish, distribute, sublicense, 
 * and/or sell copies of the Software, and to permit persons to whom the 
 * Software is furnished to do so, subject to the following conditions:
 *  
 * The above copyright notice and this permission notice shall be included in
 * all copies or substantial portions of the Software.
 *  
 * THE SOFTWARE IS PROVIDED "AS IS", WITHOUT WARRANTY OF ANY KIND, EXPRESS OR
 * IMPLIED, INCLUDING BUT NOT LIMITED TO THE WARRANTIES OF MERCHANTABILITY, 
 * FITNESS FOR A PARTICULAR PURPOSE AND NONINFRINGEMENT. IN NO EVENT SHALL THE
 * AUTHORS OR COPYRIGHT HOLDERS BE LIABLE FOR ANY CLAIM, DAMAGES OR OTHER 
 * LIABILITY, WHETHER IN AN ACTION OF CONTRACT, TORT OR OTHERWISE, ARISING 
 * FROM, OUT OF OR IN CONNECTION WITH THE SOFTWARE OR THE USE OR OTHER 
 * DEALINGS IN THE SOFTWARE.
 * 
 */


/*jslint vars: true, plusplus: true, devel: true, nomen: true, indent: 4, forin: true, maxerr: 50, regexp: true */
/*global define, $, window, document */

/**
 * RemoteFunctions define the functions to be executed in the browser. This
 * modules should define a single function that returns an object of all
 * exported functions.
 */
function RemoteFunctions() {
    "use strict";

    // determine the color for a type
    function _typeColor(type, highlight) {
        switch (type) {
        case "html":
            return highlight ? "#eec" : "#ffe";
        case "css":
            return highlight ? "#cee" : "#eff";
        case "js":
            return highlight ? "#ccf" : "#eef";
        default:
            return highlight ? "#ddd" : "#eee";
        }
    }

    // compute the screen offset of an element
    function _screenOffset(element, key) {
        var value = 0;
        while (element) {
            value += element[key];
            element = element.offsetParent;
        }
        return value;
    }

    // set an event on a element
    function _trigger(element, name, value, autoRemove) {
        var key = "data-ld-" + name;
        if (value !== undefined && value !== null) {
            element.setAttribute(key, value);
            if (autoRemove) {
                window.setTimeout(element.removeAttribute.bind(element, key));
            }
        } else {
            element.removeAttribute(key);
        }
    }

    // construct the info menu
    function Menu(element) {
        this.element = element;
        _trigger(this.element, "showgoto", 1, true);
        window.setTimeout(window.remoteShowGoto);
    }

    Menu.prototype = {
        onClick: function (url, event) {
            _trigger(this.element, "goto", url, true);
            this.remove();
        },

        createBody: function () {
            if (this.body) {
                return;
            }

            // compute the position on screen
            var x = _screenOffset(this.element, "offsetLeft");
            var y = _screenOffset(this.element, "offsetTop") + this.element.offsetHeight;

            // create the container
            this.body = document.createElement("div");
            this.body.style.setProperty("z-index", 2147483647);
            this.body.style.setProperty("position", "absolute");
            this.body.style.setProperty("left", x + "px");
            this.body.style.setProperty("top", y + "px");
            this.body.style.setProperty("font-size", "11pt");

            // draw the background
            this.body.style.setProperty("background", "#fff");
            this.body.style.setProperty("border", "1px solid #888");
            this.body.style.setProperty("-webkit-box-shadow", "2px 2px 6px 0px #ccc");
            this.body.style.setProperty("border-radius", "6px");
            this.body.style.setProperty("padding", "6px");
        },

        addItem: function (target) {
            var item = document.createElement("div");
            item.style.setProperty("padding", "2px 6px");
            if (this.body.childNodes.length > 0) {
                item.style.setProperty("border-top", "1px solid #ccc");
            }
            item.style.setProperty("cursor", "pointer");
            item.style.setProperty("background", _typeColor(target.type));
            item.innerHTML = target.name;
            item.addEventListener("click", this.onClick.bind(this, target.url));

            if (target.file) {
                var file = document.createElement("i");
                file.style.setProperty("float", "right");
                file.style.setProperty("margin-left", "12px");
                file.innerHTML = " " + target.file;
                item.appendChild(file);
            }
            this.body.appendChild(item);
        },

        show: function () {
            if (!this.body) {
                this.body = this.createBody();
            }
            if (!this.body.parentNode) {
                document.body.appendChild(this.body);
            }
        },

        remove: function () {
            if (this.body && this.body.parentNode) {
                document.body.removeChild(this.body);
            }
        }

    };

    function Editor(element) {
        this.onBlur = this.onBlur.bind(this);
        this.onKeyPress = this.onKeyPress.bind(this);

        this.element = element;
        this.element.setAttribute("contenteditable", "true");
        this.element.focus();
        this.element.addEventListener("blur", this.onBlur);
        this.element.addEventListener("keypress", this.onKeyPress);

        this.revertText = this.element.innerHTML;
    }

    Editor.prototype = {
        onBlur: function (event) {
            this.element.removeAttribute("contenteditable");
            this.element.removeEventListener("blur", this.onBlur);
            this.element.removeEventListener("keypress", this.onKeyPress);
            _trigger(this.element, "edit");
        },

        onKeyPress: function (event) {
            switch (event.which) {
            case 13: // return
                this.element.blur();
                break;
            case 27: // esc
                _trigger(this.element, "edit", this.revertText, true);
                this.element.blur();
                break;
            }
        },

        onChange: function (event) {
            window.setTimeout(_trigger.bind(undefined, this.element, "edit", this.element.innerHTML));
        }
    };

    function Highlight(color, autoclear) {
        this.color = color;
        this.autoclear = !!autoclear;
        this.elements = [];
        this.orgColors = [];
    }

    Highlight.prototype = {
        _elementExists: function (element) {
            var i;
            for (i in this.elements) {
                if (this.elements[i] === element) {
                    return true;
                }
            }
            return false;
        },

        add: function (element) {
            if (this._elementExists(element) || element === document) {
                return;
            }
            if (this.autoclear) {
                this.clear();
            }
            this.elements.push(element);
            this.orgColors.push(element.style.getPropertyValue("background-color"));
            element.style.setProperty("background-color", this.color);
        },

        clear: function () {
            var i;
            for (i in this.elements) {
                var e = this.elements[i];
                e.style.setProperty("background-color", this.orgColors[i]);
            }
            this.elements = [];
            this.orgColors = [];
        }
    };

    var _currentEditor;
    function _toggleEditor(element) {
        _currentEditor = new Editor(element);
    }

    var _currentMenu;
    function _toggleMenu(element) {
        if (_currentMenu) {
            _currentMenu.remove();
        }
        _currentMenu = new Menu(element);
    }

    var _localHighlight;
    var _remoteHighlight;
    var _setup = false;


    /** Event Handlers ***********************************************************/

    function onMouseOver(event) {
        if (!event.metaKey) {
            return;
        }
        _localHighlight.add(event.target);
    }

    function onMouseOut(event) {
        if (!event.metaKey) {
            return;
        }
        _localHighlight.clear();
    }

    function onMouseMove(event) {
        onMouseOver(event);
        document.removeEventListener("mousemove", onMouseMove);
    }

    function onClick(event) {
        if (!event.metaKey) {
            return;
        }
        event.preventDefault();
        event.stopPropagation();
        if (event.altKey) {
            _toggleEditor(event.target);
        } else {
            _toggleMenu(event.target);
        }
    }

    function onKeyUp(event) {
        if (_setup && !event.metaKey) {
            document.removeEventListener("keyup", onKeyUp);
            document.removeEventListener("mouseover", onMouseOver);
            document.removeEventListener("mouseout", onMouseOut);
            document.removeEventListener("mousemove", onMouseMove);
            document.removeEventListener("click", onClick);
            _localHighlight.clear();
            _localHighlight = undefined;
            _setup = false;
        }
    }

    function onKeyDown(event) {
        if (!_setup && event.metaKey) {
            document.addEventListener("keyup", onKeyUp);
            document.addEventListener("mouseover", onMouseOver);
            document.addEventListener("mouseout", onMouseOut);
            document.addEventListener("mousemove", onMouseMove);
            document.addEventListener("click", onClick);
            _localHighlight = new Highlight("#ecc");
            _setup = true;
        }
    }


    /** Public Commands **********************************************************/

    // show goto
    function showGoto(targets) {
        if (!_currentMenu) {
            return;
        }
        _currentMenu.createBody();
        var i;
        for (i in targets) {
            _currentMenu.addItem(targets[i]);
        }
        _currentMenu.show();
    }

    // remove active highlights
    function hideHighlight() {
        if (_remoteHighlight) {
            _remoteHighlight.clear();
        }
    }

    // highlight a node
    function highlight(node, clear) {
        if (!_remoteHighlight) {
            _remoteHighlight = new Highlight("#cfc");
        }
        if (clear) {
            _remoteHighlight.clear();
        }
        _remoteHighlight.add(node);
    }

    // highlight a rule
    function highlightRule(rule) {
        hideHighlight();
        var i, nodes = document.querySelectorAll(rule);
        for (i = 0; i < nodes.length; i++) {
            highlight(nodes[i]);
        }
    }

    // install event listeners
<<<<<<< HEAD
    window.document.addEventListener("keydown", onKeyDown);
=======

    /* FUTURE
    window.document.addEventListener("keyup", _onKeyUp);
    window.document.addEventListener("mousemove", _onMouse);
    window.document.addEventListener("mouseout", _onMouse);
    window.document.addEventListener("mousedown", _preventEventWhenMeta, true);
    window.document.addEventListener("mouseup", _preventEventWhenMeta, true);
    window.document.addEventListener("click", _onClick, true);
    */
>>>>>>> 4c10e24b

    return {
        "showGoto": showGoto,
        "hideHighlight": hideHighlight,
        "highlight": highlight,
        "highlightRule": highlightRule
    };
}<|MERGE_RESOLUTION|>--- conflicted
+++ resolved
@@ -346,19 +346,9 @@
     }
 
     // install event listeners
-<<<<<<< HEAD
+    /* FUTURE
     window.document.addEventListener("keydown", onKeyDown);
-=======
-
-    /* FUTURE
-    window.document.addEventListener("keyup", _onKeyUp);
-    window.document.addEventListener("mousemove", _onMouse);
-    window.document.addEventListener("mouseout", _onMouse);
-    window.document.addEventListener("mousedown", _preventEventWhenMeta, true);
-    window.document.addEventListener("mouseup", _preventEventWhenMeta, true);
-    window.document.addEventListener("click", _onClick, true);
     */
->>>>>>> 4c10e24b
 
     return {
         "showGoto": showGoto,
