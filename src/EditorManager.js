/*
 * Copyright 2011 Adobe Systems Incorporated. All Rights Reserved.
 */
define(function(require, exports, module) {
    
    // Load dependent modules
    var DocumentManager     = require("DocumentManager")
    ,   NativeFileSystem    = require("NativeFileSystem").NativeFileSystem
    ;
    
    // Initialize: register listeners
    $(DocumentManager).on("currentDocumentChange", _onCurrentDocumentChange);
    
    
    var _editorHolder = null;
    var _editors = [];
    var _currentEditor = null;
    var _ignoreEditorChanges = false;
    

    
    function _onCurrentDocumentChange(event) {
        console.log("Current document changed!  --> "+DocumentManager.getCurrentDocument());
    }
    
    // DEBUG
    setTimeout(function() {
        //var toOpen = NativeFileSystem.FileEntry("");
        //DocumentManager.showInEditor();
    }, 10000);
    
    $(DocumentManager).on("workingSetAdd", function(event, addedDoc) {
        console.log("Working set ++ " + addedDoc);
<<<<<<< HEAD
        // console.log("  set: " + DocumentManager.getWorkingSet().join());
    });
    $(DocumentManager).on("workingSetRemove", function(event, removedDoc) {
        console.log("Working set -- " + removedDoc);
        // console.log("  set: " + DocumentManager.getWorkingSet().join());
    });
    
    $(DocumentManager).on("dirtyFlagChange", function(event, changedDoc) {
        console.log("Dirty flag change: " + changedDoc);
=======
        console.log("  set: " + DocumentManager.getWorkingSet().join());
		
		// Add new item to bottom of list
		var newItem = $("<li id='" + addedDoc.file.fullPath + "' class='working-set-list-item'><a href='#'>" + addedDoc.file.name +  "</a></li>");
		$("#open-files-container").children("ul").append(newItem);
		
		
		// Show close icon on hover
		newItem.hover(
                function() {
					var closeItem = $("<div class=\"close-file-icon\"></div>");
                    $(this).prepend(closeItem);
					
					// Handle clicking on close icon
		            $(".close-file-icon").click( function() {
		                // close file
						console.log("closed clicked");
						
		            });
					
                },
                function() {
                    $(this).children(".close-file-icon").remove();
                }
            );
			
            
		
		
    });
    $(DocumentManager).on("workingSetRemove", function(event, removedDoc) {
        console.log("Working set -- " + removedDoc);
        console.log("  set: " + DocumentManager.getWorkingSet().join());
		
		
		$("#" + removedDoc.file.fullPath).remove();
    });
    
    $(DocumentManager).on("dirtyFlagChange", function(event, doc ) {
        console.log("Dirty flag change: " + doc);
>>>>>>> 69bf3907
    });
    
    
    
    // Temp public API - this will be removed once we're drived by DocumentManager events rather
    // than direct calls from FileCommandHandler
    /**
     * Designates the DOM node that will contain the currently active editor instance. EditorManager
     * will own the content of this DOM node.
     * @param {jQueryObject} holder
     */
    function setEditorArea(holder) {
        if (_currentEditor)
            throw new Error("Cannot change editor area after an editor has already been created!");
        
        _editorHolder = holder;
    }
    
    function Editor(fileEntry) {
        this.file = fileEntry;
        this.editor = CodeMirror(_editorHolder.get(0));
        
        this.editor.setOption("onChange", $.proxy(this._updateDirty, this));
    }
    /** @type {CodeMirror} */
    Editor.prototype.editor = null;
    /** @type {FileEntry} */
    Editor.prototype.file = null;
    /** @type {number} */
    Editor.prototype._savedUndoPosition = 0;
    /** @type {boolean} */
    Editor.prototype._isDirty = false;  // FIXME: store only on the document?  we're maintaining this in two places right now!
    
    Editor.prototype._updateDirty = function() {
        // Don't send out spurious dirty-bit notifications while populating editor with the contents
        // of a newly-opened file, or when clearing editor while closing a file.
        if (_ignoreEditorChanges)
            return;
        
        // If we've undone past the undo position at the last save, and there is no redo stack,
        // then we can never get back to a non-dirty state.
        var historySize = this.editor.historySize();
        if (historySize.undo < this._savedUndoPosition && historySize.redo == 0) {
            this._savedUndoPosition = -1;
        }
        var newIsDirty = (this.editor.historySize().undo != this._savedUndoPosition);
        
        if (this._isDirty != newIsDirty) {
            this._isDirty = newIsDirty;
            DocumentManager.setDocumentIsDirty(this._isDirty);
        }
    }
    
    Editor.prototype.markClean = function() {
        this._savedUndoPosition = this.editor.historySize().undo;
        DocumentManager.setDocumentIsDirty(false);  // FIXME: tell it WHICH document
    }
    
    Editor.prototype.initContent = function(text) {
            _ignoreEditorChanges = true;
            this.editor.setValue(text);
            _ignoreEditorChanges = false;
            
            // Make sure we can't undo back to the previous content.
            this.editor.clearHistory();
            
            // This should start out at 0, but just to be safe...
            this._savedUndoPosition = this.editor.historySize().undo;
            this._isDirty = false;
    }
    
    
    function showOrCreateEditor(fileEntry, text) {
        var editorI = _findEditor(fileEntry);
        if (editorI == -1) {
            var newEditor = new Editor(fileEntry);
            editorI = _editors.push(newEditor) - 1;
            
            newEditor.initContent(text);
        }
        var editor = _editors[editorI];
        
        // Hide whatever was visible before
        if (_currentEditor == null) {
            $("#notEditor").css("display","none");
        } else {
            $(_currentEditor.editor.getWrapperElement()).css("display","none");
        }
        
        // Show new editor
        _currentEditor = editor;
        $(_currentEditor.editor.getWrapperElement()).css("display", "");
    }
    
    function showNoEditor() {
        if (_currentEditor != null) {
            $(_currentEditor.editor.getWrapperElement()).css("display","none");
            _currentEditor = null;
            $("#notEditor").css("display","");
        }
    }
    
    function destroyEditor(fileEntry) {
        var editorI = _findEditor(fileEntry);
        if (editorI == -1)
            throw new Error("No editor exists for "+fileEntry);
        
        if (_currentEditor == _editors[editorI])
            showNoEditor();
        
        // Destroy the editor itself: CodeMirror docs for getWrapperElement() say all you have to do
        // is "Remove this from your tree to delete an editor instance."
        _editorHolder.get(0).removeChild(_editors[editorI].editor.getWrapperElement());
        
        _editors.splice(editorI, 1);
    }
    
    function _findEditor(fileEntry) {
        for (var i=0; i < _editors.length; i++) {
            if (_editors[i].file.fullPath == fileEntry.fullPath)
                return i;
        }
        return -1;
    }
    
    
    function focusEditor() {
        if (_currentEditor != null)
            _currentEditor.editor.focus();
    }
    
    function hasEditorFor(fileEntry) {
        return _findEditor(fileEntry) != -1;
    }
    
    function getEditorContents(fileEntry) {
        var editorI = _findEditor(fileEntry);
        if (editorI == -1)
            throw new Error("No editor exists for "+fileEntry);
        
        return _editors[editorI].editor.getValue()
    }
    
    function isEditorDirty(fileEntry) {
        var editorI = _findEditor(fileEntry);
        if (editorI == -1)
            throw new Error("No editor exists for "+fileEntry);
        
        return _editors[editorI]._isDirty;
    }
    function markEditorClean(fileEntry) {
        var editorI = _findEditor(fileEntry);
        if (editorI == -1)
            throw new Error("No editor exists for "+fileEntry);
        
        _editors[editorI].markClean();
    }
    
    
    // Define public API
    exports.setEditorArea = setEditorArea;
    exports.hasEditorFor = hasEditorFor;
    exports.getEditorContents = getEditorContents;
    exports.showOrCreateEditor = showOrCreateEditor;
    exports.showNoEditor = showNoEditor;
    exports.destroyEditor = destroyEditor;
    exports.isEditorDirty = isEditorDirty;
    exports.markEditorClean = markEditorClean;
    exports.focusEditor = focusEditor;
    
});<|MERGE_RESOLUTION|>--- conflicted
+++ resolved
@@ -31,17 +31,6 @@
     
     $(DocumentManager).on("workingSetAdd", function(event, addedDoc) {
         console.log("Working set ++ " + addedDoc);
-<<<<<<< HEAD
-        // console.log("  set: " + DocumentManager.getWorkingSet().join());
-    });
-    $(DocumentManager).on("workingSetRemove", function(event, removedDoc) {
-        console.log("Working set -- " + removedDoc);
-        // console.log("  set: " + DocumentManager.getWorkingSet().join());
-    });
-    
-    $(DocumentManager).on("dirtyFlagChange", function(event, changedDoc) {
-        console.log("Dirty flag change: " + changedDoc);
-=======
         console.log("  set: " + DocumentManager.getWorkingSet().join());
 		
 		// Add new item to bottom of list
@@ -82,7 +71,6 @@
     
     $(DocumentManager).on("dirtyFlagChange", function(event, doc ) {
         console.log("Dirty flag change: " + doc);
->>>>>>> 69bf3907
     });
     
     
