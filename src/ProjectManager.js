/*
 * Copyright 2011 Adobe Systems Incorporated. All Rights Reserved.
 */

/*jslint vars: true, plusplus: true, devel: true, browser: true, nomen: true, indent: 4, maxerr: 50 */
/*global define: false, $: false, brackets: false, FileError: false */

/**
 * ProjectManager is the model for the set of currently open project. It is responsible for
 * creating and updating the project tree when projects are opened and when changes occur to
 * the file tree.
 *
 * This module dispatches these events:
 *    - initializeComplete -- When the ProjectManager initializes the first 
 *                            project at application start-up.
 *    - projectRootChanged -- when _projectRoot changes
 *
 * These are jQuery events, so to listen for them you do something like this:
 *    $(ProjectManager).on("eventname", handler);
 */
define(function (require, exports, module) {
    'use strict';
    
    // Load dependent non-module scripts
    require("thirdparty/jstree_pre1.0_fix_1/jquery.jstree");

    // Load dependent modules
    var NativeFileSystem    = require("NativeFileSystem").NativeFileSystem,
        PreferencesManager  = require("PreferencesManager"),
        DocumentManager     = require("DocumentManager"),
        EditorManager       = require("EditorManager"),
        CommandManager      = require("CommandManager"),
        Commands            = require("Commands"),
        Dialogs             = require("Dialogs"),
        Strings             = require("strings"),
        FileViewController  = require("FileViewController"),
        PerfUtils           = require("PerfUtils"),
        ViewUtils           = require("ViewUtils"),
        FileUtils           = require("FileUtils");
    
    /**
     * @private
     * Reference to the tree control
     * @type {jQueryObject}
     */
    var _projectTree = null;
    
    /**
     * @private
     * @see getProjectRoot()
     */
    var _projectRoot = null;

    /**
     * @private
     * Used to initialize jstree state
     */
    var _projectInitialLoad = {
        previous        : [],   /* array of arrays containing full paths to open at each depth of the tree */
        id              : 0,    /* incrementing id */
        fullPathToIdMap : {}    /* mapping of fullPath to tree node id attr */
    };
    
    // TY TODO TEST
    // $(FileViewController).on("documentSelectionFocusChange", function (event) {
    //     var curDoc = DocumentManager.getCurrentDocument();
    //     if (curDoc
    //             && (FileViewController.getFileSelectionFocus() !== FileViewController.WORKING_SET_VIEW)) {
    //         $("#project-files-container li").is(function (index) {
    //             var entry = $(this).data("entry");
                
<<<<<<< HEAD
    //             if (entry && entry.fullPath === curDoc.file.fullPath && !_projectTree.jstree("is_selected", $(this))) {
    //                 //we don't want to trigger another selection change event, so manually deselect
    //                 //and select without sending out notifications
    //                 _projectTree.jstree("deselect_all");
    //                 _projectTree.jstree("select_node", $(this), false);
    //                 return true;
    //             }
    //             return false;
    //         });
    //     } else {
    //         _projectTree.jstree("deselect_all");
    //     }
    // });
=======
                if (entry && entry.fullPath === curDoc.file.fullPath && !_projectTree.jstree("is_selected", $(this))) {
                    //we don't want to trigger another selection change event, so manually deselect
                    //and select without sending out notifications
                    _projectTree.jstree("deselect_all");
                    _projectTree.jstree("select_node", $(this), false);
                    return true;
                }
                return false;
            });
        } else if (_projectTree !== null) {
            _projectTree.jstree("deselect_all");
        }
    });
>>>>>>> d1456b1f
    
    /**
     * Unique PreferencesManager clientID
     */
    var PREFERENCES_CLIENT_ID = "com.adobe.brackets.ProjectManager";

    /**
     * Returns the root folder of the currently loaded project, or null if no project is open (during
     * startup, or running outside of app shell).
     * @return {DirectoryEntry}
     */
    function getProjectRoot() {
        return _projectRoot;
    }
    
    /**
     * Returns true if absPath lies within the project, false otherwise.
     * Does not support paths containing ".."
     */
    function isWithinProject(absPath) {
        return (absPath.indexOf(_projectRoot.fullPath) === 0);
    }
    /**
     * If absPath lies within the project, returns a project-relative path. Else returns absPath
     * unmodified.
     * Does not support paths containing ".."
     */
    function makeProjectRelativeIfPossible(absPath) {
        if (isWithinProject(absPath)) {
            return absPath.slice(_projectRoot.fullPath.length);
        }
        return absPath;
    }

    /**
     * @private
     * Preferences callback. Saves current project path.
     */
    function _savePreferences(storage) {
        // save the current project
        storage.projectPath = _projectRoot.fullPath;

        // save jstree state
        var openNodes = [],
            projectPathLength = _projectRoot.fullPath.length,
            entry,
            fullPath,
            shortPath,
            depth;

        // Query open nodes by class selector
        $(".jstree-open").each(function (index) {
            entry = $(this).data("entry");

            if (entry.fullPath) {
                fullPath = entry.fullPath;

                // Truncate project path prefix, remove the trailing slash
                shortPath = fullPath.slice(projectPathLength, -1);

                // Determine depth of the node by counting path separators.
                // Children at the root have depth of zero
                depth = shortPath.split("/").length - 1;

                // Map tree depth to list of open nodes
                if (openNodes[depth] === undefined) {
                    openNodes[depth] = [];
                }

                openNodes[depth].push(fullPath);
            }
        });

        // Store the open nodes by their full path and persist to storage
        storage.projectTreeState = openNodes;
    }


    /**
     * @private
     * Given an input to jsTree's json_data.data setting, display the data in the file tree UI
     * (replacing any existing file tree that was previously displayed). This input could be
     * raw JSON data, or it could be a dataprovider function. See jsTree docs for details:
     * http://www.jstree.com/documentation/json_data
     */
    function _renderTree(treeDataProvider) {
        var projectTreeContainer = $("#project-files-container"),
            result = new $.Deferred();

        // Instantiate tree widget
        // (jsTree is smart enough to replace the old tree if there's already one there)
        _projectTree = projectTreeContainer
            .jstree(
                {
                    plugins : ["ui", "themes", "json_data", "crrm", "sort"],
                    json_data : { data: treeDataProvider, correct_state: false },
                    core : { animation: 0 },
                    themes : { theme: "brackets", url: "styles/jsTreeTheme.css", dots: false, icons: false },
                        //(note: our actual jsTree theme CSS lives in brackets.less; we specify an empty .css
                        // file because jsTree insists on loading one itself)
                    strings : { loading : "Loading ...", new_node : "New node" },
                    sort :  function (a, b) {
                        if (brackets.platform === "win") {
                            // Windows: prepend folder names with a '0' and file names with a '1' so folders are listed first
                            var a1 = ($(a).hasClass("jstree-leaf") ? "1" : "0") + this.get_text(a).toLowerCase(),
                                b1 = ($(b).hasClass("jstree-leaf") ? "1" : "0") + this.get_text(b).toLowerCase();
                            return (a1 > b1) ? 1 : -1;
                        } else {
                            return this.get_text(a).toLowerCase() > this.get_text(b).toLowerCase() ? 1 : -1;
                        }
                    }
                }
            )
            .bind(
                "select_node.jstree",
                function (event, data) {
                    var entry = data.rslt.obj.data("entry");
                    if (entry.isFile) {
                        FileViewController.openAndSelectDocument(entry.fullPath, "ProjectManager");
                    }
                }
            )
            .bind(
                "reopen.jstree",
                function (event, data) {
                    // This handler fires for the initial load and subsequent
                    // reload_nodes events. For each depth level of the tree, we open
                    // the saved nodes by a fullPath lookup.
                    if (_projectInitialLoad.previous.length > 0) {
                        // load previously open nodes by increasing depth
                        var toOpenPaths = _projectInitialLoad.previous.shift(),
                            toOpenIds   = [],
                            node        = null;
        
                        // use path to lookup ID
                        $.each(toOpenPaths, function (index, value) {
                            node = _projectInitialLoad.fullPathToIdMap[value];
                            
                            if (node) {
                                toOpenIds.push(node);
                            }
                        });
        
                        // specify nodes to open and load
                        data.inst.data.core.to_open = toOpenIds;
                        _projectTree.jstree("reload_nodes", false);
                    }
                    if (_projectInitialLoad.previous.length === 0) {
                        // resolve after all paths are opened
                        result.resolve();
                    }
                }
            );

        // jstree has a default event handler for dblclick that attempts to clear the
        // global window selection (presumably because it doesn't want text within the tree
        // to be selected). This ends up messing up CodeMirror, and we don't need this anyway
        // since we've turned off user selection of UI text globally. So we just unbind it,
        // and add our own double-click handler here.
        // Filed this bug against jstree at https://github.com/vakata/jstree/issues/163
        _projectTree.bind("init.jstree", function () {
            _projectTree
                .unbind("dblclick.jstree")
                .bind("dblclick.jstree", function (event) {
                    var entry = $(event.target).closest("li").data("entry");
                    if (entry && entry.isFile) {
                        FileViewController.addToWorkingSetAndSelect(entry.fullPath);
                    }
                });
        });
        
        result.always(function () {
            ViewUtils.updateChildrenToParentScrollwidth($("#project-files-container"));
        });
        
        return result;
    }
    
    /** @param {Entry} entry File or directory to filter */
    function _shouldShowInTree(entry) {
        if (entry.name[0] === ".") {       // "." prefix is always hidden on Mac
            return false;
        }
        
        if (entry.name === "Thumbs.db") {  // "Thumbs.db" hidden file auto-generated by Win
            return false;
        }
        
        return true;
    }

    /**
     * @private
     * Given an array of NativeFileSystem entries, returns a JSON array representing them in the format
     * required by jsTree. Saves the corresponding Entry object as metadata (which jsTree will store in
     * the DOM via $.data()).
     *
     * Does NOT recursively traverse the file system: folders are marked as expandable but are given no
     * children initially.
     *
     * @param {Array.<Entry>} entries  Array of NativeFileSystem entry objects.
     * @return {Array} jsTree node data: array of JSON objects
     */
    function _convertEntriesToJSON(entries) {
        var jsonEntryList = [],
            entry,
            entryI;

        for (entryI = 0; entryI < entries.length; entryI++) {
            entry = entries[entryI];
            
            if (_shouldShowInTree(entry)) {
                var jsonEntry = {
                    data: entry.name,
                    attr: { id: "node" + _projectInitialLoad.id++ },
                    metadata: { entry: entry }
                };
                if (entry.isDirectory) {
                    jsonEntry.children = [];
                    jsonEntry.state = "closed";
                }
    
                // For more info on jsTree's JSON format see: http://www.jstree.com/documentation/json_data
                jsonEntryList.push(jsonEntry);
    
                // Map path to ID to initialize loaded and opened states
                _projectInitialLoad.fullPathToIdMap[entry.fullPath] = jsonEntry.attr.id;
            }
        }
        return jsonEntryList;
    }

    /**
     * @private
     * Called by jsTree when the user has expanded a node that has never been expanded before. We call
     * jsTree back asynchronously with the node's immediate children data once the subfolder is done
     * being fetched.
     *
     * @param {jQueryObject} treeNode  jQ object for the DOM node being expanded
     * @param {function(Array)} jsTreeCallback  jsTree callback to provide children to
     */
    function _treeDataProvider(treeNode, jsTreeCallback) {
        var dirEntry, isProjectRoot = false;

        if (treeNode === -1) {
            // Special case: root of tree
            dirEntry = _projectRoot;
            isProjectRoot = true;
        } else {
            // All other nodes: the DirectoryEntry is saved as jQ data in the tree (by _convertEntriesToJSON())
            dirEntry = treeNode.data("entry");
        }

        // Fetch dirEntry's contents
        dirEntry.createReader().readEntries(
            function (entries) {
                var subtreeJSON = _convertEntriesToJSON(entries),
                    wasNodeOpen = false,
                    emptyDirectory = (subtreeJSON.length === 0);
                
                if (emptyDirectory) {
                    if (!isProjectRoot) {
                        wasNodeOpen = treeNode.hasClass("jstree-open");
                    } else {
                        // project root is a special case, add a placeholder
                        subtreeJSON.push({});
                    }
                }
                
                jsTreeCallback(subtreeJSON);
                
                if (!isProjectRoot && emptyDirectory) {
                    // If the directory is empty, force it to appear as an open or closed node.
                    // This is a workaround for issue #149 where jstree would show this node as a leaf.
                    var classToAdd = (wasNodeOpen) ? "jstree-closed" : "jstree-open";
                    
                    treeNode.removeClass("jstree-leaf jstree-closed jstree-open")
                            .addClass(classToAdd);
                }
                
                ViewUtils.updateChildrenToParentScrollwidth($("#project-files-container"));
            },
            function (error) {
                Dialogs.showModalDialog(
                    Dialogs.DIALOG_ID_ERROR,
                    Strings.ERROR_LOADING_PROJECT,
                    Strings.format(Strings.READ_DIRECTORY_ENTRIES_ERROR, dirEntry.fullPath, error.code)
                );
            }
        );

    }
    
    /** Returns the full path to the default project folder. The path is currently the brackets src folder.
     * TODO: (issue #267): Brackets does not yet support operating when there is no project folder. This code will likely
     * not be needed when this support is added.
     * @private
     * @return {!string} fullPath reference
     */
    function _getDefaultProjectPath() {
        var loadedPath = window.location.pathname;
        var bracketsSrc = loadedPath.substr(0, loadedPath.lastIndexOf("/"));
        
        bracketsSrc = FileUtils.convertToNativePath(bracketsSrc);

        return bracketsSrc;
    }
    
    /**
     * Loads the given folder as a project. Normally, you would call openProject() instead to let the
     * user choose a folder.
     *
     * @param {string} rootPath  Absolute path to the root folder of the project. 
     *  If rootPath is undefined or null, the last open project will be restored.
     * @return {Deferred} A $.Deferred() object that will be resolved when the
     *  project is loaded and tree is rendered, or rejected if the project path
     *  fails to load.
     */
    function loadProject(rootPath) {
        // reset tree node id's
        _projectInitialLoad.id = 0;

        var prefs = PreferencesManager.getPreferences(PREFERENCES_CLIENT_ID),
            result = new $.Deferred(),
            resultRenderTree,
            isFirstProjectOpen = false;

        if (rootPath === null || rootPath === undefined) {
            // Load the last known project into the tree
            rootPath = prefs.projectPath;
            isFirstProjectOpen = true;

            _projectInitialLoad.previous = prefs.projectTreeState;

            if (brackets.inBrowser) {
                // In browser: dummy folder tree (hardcoded in ProjectManager)
                rootPath = "DummyProject";
                $("#project-title").html(rootPath);
            }
        }
        
        PerfUtils.markStart("Load Project: " + rootPath);

        // Populate file tree as long as we aren't running in the browser
        if (!brackets.inBrowser) {
            // Point at a real folder structure on local disk
            NativeFileSystem.requestNativeFileSystem(rootPath,
                function (rootEntry) {
                    var projectRootChanged = (!_projectRoot || !rootEntry)
                        || _projectRoot.fullPath !== rootEntry.fullPath;

                    // Success!
                    _projectRoot = rootEntry;

                    // Set title
                    $("#project-title").html(_projectRoot.name);

                    // The tree will invoke our "data provider" function to populate the top-level items, then
                    // go idle until a node is expanded - at which time it'll call us again to fetch the node's
                    // immediate children, and so on.
                    resultRenderTree = _renderTree(_treeDataProvider);

                    resultRenderTree.done(function () {
                        result.resolve();

                        if (isFirstProjectOpen) {
                            $(exports).triggerHandler("initializeComplete", _projectRoot);
                        }

                        if (projectRootChanged) {
                            $(exports).triggerHandler("projectRootChanged", _projectRoot);
                        }
                    });
                    resultRenderTree.fail(function () {
                        result.reject();
                    });
                    resultRenderTree.always(function () {
                        PerfUtils.addMeasurement("Load Project: " + rootPath);
                    });
                },
                function (error) {
                    Dialogs.showModalDialog(
                        Dialogs.DIALOG_ID_ERROR,
                        Strings.ERROR_LOADING_PROJECT,
                        Strings.format(
                            Strings.REQUEST_NATIVE_FILE_SYSTEM_ERROR,
                            rootPath,
                            error.code,
                            function () {
                                result.reject();
                            }
                        )
                    ).done(function () {
                        // The project folder stored in preference doesn't exist, so load the default 
                        // project directory.
                        // TODO (issue #267): When Brackets supports having no project directory
                        // defined this code will need to change
                        return loadProject(_getDefaultProjectPath());
                    });
                }
                );
        }

        return result;
    }

    /**
     * Displays a browser dialog where the user can choose a folder to load.
     * (If the user cancels the dialog, nothing more happens).
     */
    function openProject() {
        // Confirm any unsaved changes first. We run the command in "prompt-only" mode, meaning it won't
        // actually close any documents even on success; we'll do that manually after the user also oks
        //the folder-browse dialog.
        CommandManager.execute(Commands.FILE_CLOSE_ALL, { promptOnly: true })
            .done(function () {
                // Pop up a folder browse dialog
                NativeFileSystem.showOpenDialog(false, true, "Choose a folder", _projectRoot.fullPath, null,
                    function (files) {
                        // If length == 0, user canceled the dialog; length should never be > 1
                        if (files.length > 0) {
                            // Actually close all the old files now that we know for sure we're proceeding
                            DocumentManager.closeAll();
                            
                            // Load the new project into the folder tree
                            loadProject(files[0]);
                        }
                    },
                    function (error) {
                        Dialogs.showModalDialog(
                            Dialogs.DIALOG_ID_ERROR,
                            Strings.ERROR_LOADING_PROJECT,
                            Strings.format(Strings.OPEN_DIALOG_ERROR, error.code)
                        );
                    }
                    );
            });
        // if fail, don't open new project: user canceled (or we failed to save its unsaved changes)
    }

    /**
     * Returns the FileEntry or DirectoryEntry corresponding to the selected item, or null
     * if no item is selected.
     *
     * @return {?Entry}
     */
    function getSelectedItem() {
        var selected = _projectTree.jstree("get_selected");
        if (selected) {
            return selected.data("entry");
        }
        return null;
    }

    /**
     * Create a new item in the project tree.
     *
     * @param baseDir {string} Full path of the directory where the item should go
     * @param initialName {string} Initial name for the item
     * @param skipRename {boolean} If true, don't allow the user to rename the item
     * @return {Deferred} A $.Deferred() object that will be resolved with the FileEntry
     *  of the created object, or rejected if the user cancelled or entered an illegal
     *  filename.
     */
    function createNewItem(baseDir, initialName, skipRename) {
        var node                = null,
            selection           = _projectTree.jstree("get_selected"),
            selectionEntry      = null,
            position            = "inside",
            escapeKeyPressed    = false,
            result              = new $.Deferred(),
            wasNodeOpen         = true;

        // get the FileEntry or DirectoryEntry
        if (selection) {
            selectionEntry = selection.data("entry");
        }

        // move selection to parent DirectoryEntry
        if (selectionEntry) {
            if (selectionEntry.isFile) {
                position = "after";
                
                var parent = $.jstree._reference(_projectTree)._get_parent(selection);
                
                if (typeof (parent.data) === "function") {
                    // get Entry from tree node
                    // note that the jstree root will return undefined
                    selectionEntry = parent.data("entry");
                } else {
                    // reset here. will be replaced with project root.
                    selectionEntry = null;
                }
            } else if (selectionEntry.isDirectory) {
                wasNodeOpen = selection.hasClass("jstree-open");
            }
        }

        // use the project root DirectoryEntry
        if (!selectionEntry) {
            selectionEntry = getProjectRoot();
        }

        _projectTree.on("create.jstree", function (event, data) {
            $(event.target).off("create.jstree");

            function errorCleanup() {
                // TODO (issue #115): If an error occurred, we should allow the user to fix the filename.
                // For now we just remove the node so you have to start again.
                var parent = data.inst._get_parent(data.rslt.obj);
                
                _projectTree.jstree("remove", data.rslt.obj);
                
                // Restore tree node state and styling when errors occur.
                // parent returns -1 when at the root
                if (parent && (parent !== -1)) {
                    var methodName = (wasNodeOpen) ? "open_node" : "close_node";
                    var classToAdd = (wasNodeOpen) ? "jstree-open" : "jstree-closed";
                    
                    // This is a workaround for issue #149 where jstree would show this node as a leaf.
                    _projectTree.jstree(methodName, parent);
                    parent.removeClass("jstree-leaf jstree-closed jstree-open")
                          .addClass(classToAdd);
                }
                
                result.reject();
            }

            if (!escapeKeyPressed) {
                // Validate file name
                // TODO (issue #270): There are some filenames like COM1, LPT3, etc. that are not valid on Windows.
                // We may want to add checks for those here.
                // See http://msdn.microsoft.com/en-us/library/windows/desktop/aa365247(v=vs.85).aspx
                if (data.rslt.name.search(/[\/?*:;\{\}<>\\|]+/) !== -1) {
                    Dialogs.showModalDialog(
                        Dialogs.DIALOG_ID_ERROR,
                        Strings.INVALID_FILENAME_TITLE,
                        Strings.INVALID_FILENAME_MESSAGE
                    );

                    errorCleanup();
                    return;
                }

                // Use getFile() to create the new file
                selectionEntry.getFile(
                    data.rslt.name,
                    {create: true, exclusive: true},
                    function (entry) {
                        data.rslt.obj.data("entry", entry);
                        _projectTree.jstree("select_node", data.rslt.obj, true);
                        result.resolve(entry);
                    },
                    function (error) {
                        if ((error.code === FileError.PATH_EXISTS_ERR)
                                || (error.code === FileError.TYPE_MISMATCH_ERR)) {
                            Dialogs.showModalDialog(
                                Dialogs.DIALOG_ID_ERROR,
                                Strings.INVALID_FILENAME_TITLE,
                                Strings.format(Strings.FILE_ALREADY_EXISTS, data.rslt.name)
                            );
                        } else {
                            var errString = error.code === FileError.NO_MODIFICATION_ALLOWED_ERR ?
                                             Strings.NO_MODIFICATION_ALLOWED_ERR :
                                             Strings.format(String.GENERIC_ERROR, error.code);
                            var errMsg = Strings.format(Strings.ERROR_CREATING_FILE, data.rslt.name, errString);
                          
                            Dialogs.showModalDialog(
                                Dialogs.DIALOG_ID_ERROR,
                                Strings.ERROR_CREATING_FILE_TITLE,
                                errMsg
                            );
                        }

                        errorCleanup();
                    }
                );
            } else { //escapeKeyPressed
                errorCleanup();
            }
        });
        
        // TODO (issue #115): Need API to get tree node for baseDir.
        // In the meantime, pass null for node so new item is placed
        // relative to the selection
        node = selection;
        
        // Open the node before creating the new child
        _projectTree.jstree("open_node", node);

        // Create the node and open the editor
        _projectTree.jstree("create", node, position, {data: initialName}, null, skipRename);

        var renameInput = _projectTree.find(".jstree-rename-input");

        renameInput.on("keydown", function (event) {
            // Listen for escape key on keydown, so we can remove the node in the create.jstree handler above
            if (event.keyCode === 27) {
                escapeKeyPressed = true;
            }
        });

        // TODO (issue #277): Figure out better way to style this input. All styles are inlined by jsTree...
        renameInput.css({ left: "17px", height: "24px"})
            .parent().css({ height: "26px"});

        return result;
    }

    // Define public API
    exports.getProjectRoot  = getProjectRoot;
    exports.isWithinProject = isWithinProject;
    exports.makeProjectRelativeIfPossible = makeProjectRelativeIfPossible;
    exports.openProject     = openProject;
    exports.loadProject     = loadProject;
    exports.getSelectedItem = getSelectedItem;
    exports.createNewItem   = createNewItem;

    // Initialize now
    (function () {
        
        
        var defaults = {
            projectPath:      _getDefaultProjectPath(), /* initialze to brackets source */
            projectTreeState: ""
        };
        PreferencesManager.addPreferencesClient(PREFERENCES_CLIENT_ID, _savePreferences, this, defaults);
    }());
});<|MERGE_RESOLUTION|>--- conflicted
+++ resolved
@@ -61,29 +61,13 @@
         fullPathToIdMap : {}    /* mapping of fullPath to tree node id attr */
     };
     
-    // TY TODO TEST
-    // $(FileViewController).on("documentSelectionFocusChange", function (event) {
-    //     var curDoc = DocumentManager.getCurrentDocument();
-    //     if (curDoc
-    //             && (FileViewController.getFileSelectionFocus() !== FileViewController.WORKING_SET_VIEW)) {
-    //         $("#project-files-container li").is(function (index) {
-    //             var entry = $(this).data("entry");
-                
-<<<<<<< HEAD
-    //             if (entry && entry.fullPath === curDoc.file.fullPath && !_projectTree.jstree("is_selected", $(this))) {
-    //                 //we don't want to trigger another selection change event, so manually deselect
-    //                 //and select without sending out notifications
-    //                 _projectTree.jstree("deselect_all");
-    //                 _projectTree.jstree("select_node", $(this), false);
-    //                 return true;
-    //             }
-    //             return false;
-    //         });
-    //     } else {
-    //         _projectTree.jstree("deselect_all");
-    //     }
-    // });
-=======
+    $(FileViewController).on("documentSelectionFocusChange", function (event) {
+        var curDoc = DocumentManager.getCurrentDocument();
+        if (curDoc
+                && (FileViewController.getFileSelectionFocus() !== FileViewController.WORKING_SET_VIEW)) {
+            $("#project-files-container li").is(function (index) {
+                var entry = $(this).data("entry");
+                
                 if (entry && entry.fullPath === curDoc.file.fullPath && !_projectTree.jstree("is_selected", $(this))) {
                     //we don't want to trigger another selection change event, so manually deselect
                     //and select without sending out notifications
@@ -97,7 +81,6 @@
             _projectTree.jstree("deselect_all");
         }
     });
->>>>>>> d1456b1f
     
     /**
      * Unique PreferencesManager clientID
