<!doctype html>

<!-- Copyright 2011 Adobe Systems Incorporated. All Rights Reserved. -->

<html>
<head>
    <meta charset="utf-8">
    <title>Brackets</title>

    <!-- CSS/LESS -->

    <!-- CSS for CodeMirror search support, currently for debugging only -->
    <link rel="stylesheet" href="thirdparty/CodeMirror2/lib/util/dialog.css">
    <!-- TODO (Issue #278): switch between runtime LESS compilation in dev mode and precompiled version -->
    <link rel="stylesheet/less" href="styles/brackets.less">
    <script src="thirdparty/less-1.1.5.min.js"></script>
    <!-- <link rel="stylesheet" href="brackets.min.css"> -->

    <!-- JavaScript -->

    <!-- Pre-load third party scripts that cannot be async loaded. -->
    <script src="thirdparty/jquery-1.7.min.js"></script>
    <script src="thirdparty/CodeMirror2/lib/codemirror.js"></script>
    
    <!-- JS for CodeMirror search support, currently for debugging only -->
    <script src="thirdparty/CodeMirror2/lib/util/dialog.js"></script>
    <script src="thirdparty/CodeMirror2/lib/util/searchcursor.js"></script>
    <script src="thirdparty/CodeMirror2/lib/util/search.js"></script>
    
    <!-- All other scripts are loaded through require. -->
    <script src="thirdparty/require.js" data-main="brackets"></script>

</head>
<body>
    <!-- Main UI -->
    <div class="main-view">
        <div class="sidebar">
            <!-- Left-hand 'Project panel' -->
            <div id="projects" class="panel">
                <div id="project-toolbar" class="toolbar simpleToolbarLayout">
                    <div class="title-wrapper">
                        <div id="project-title" class="title"></div>
                    </div>
                    <div class="buttons">
                        <button id="btn-open-project" class="btn">Open</button>
                    </div>
                    <!-- <select class="picker"></select>  -->
                </div>
                
                <div id="file-section">
                    <div id="open-files-header" class="project-file-header-area">
                        <span id="open-files-disclosure-arrow" class="disclosure-arrow-opened"></span>
                        <span>Open Files</span>
                    </div>   
                    
                    <div id="open-files-container">
                        <!-- This will contain a dynamically generated <ul> at runtime -->
                        <ul>
                        </ul>
                    </div>
                    
                    <div id="open-files-divider" class="file-list-divider"></div>
                
                
                    <div id="project-files-header" class="project-file-header-area">
                        <div id="project-files-disclosure-arrow" class="disclosure-arrow-opened">
                        </div>
                        <span>Project Files</span>
                    </div>
                    <div id="project-files-container">
                    <!-- This will contain a dynamically generated <ul> hierarchy at runtime -->
                    </div>
                </div>
            </div>
        </div>
        
        <!-- Right-hand content: toolbar, editor, bottom panels -->
        <div class="content">
            <!-- Toolbar containing menus, filename, and icons -->
            <div id="main-toolbar" class="toolbar">
                <ul class="nav" data-dropdown="dropdown">
<<<<<<< HEAD
=======
                    <!-- File menu -->
>>>>>>> 9557b461
                    <li class="dropdown">
                        <a href="#" class="dropdown-toggle">File</a>
                        <ul class="dropdown-menu">
                            <li><a href="#" id="menu-file-new">New</a></li>
                            <li><a href="#" id="menu-file-open">Open</a></li>
<<<<<<< HEAD
                            <li><a href="#" id="menu-file-close">Close</a></li>
                            <li><a href="#" id="menu-file-save">Save</a></li>
                            <li><a href="#" id="menu-file-quit">Quit</a></li>
                        </ul>
                    </li>
                    <li class="dropdown">
                        <a href="#" class="dropdown-toggle">Edit</a>
                        <ul class="dropdown-menu">
                            <!-- TODO -->
                        </ul>
                    </li>
                    <li class="dropdown">
                        <a href="#" class="dropdown-toggle">Navigate</a>
                        <ul class="dropdown-menu">
                            <!-- TODO -->
                        </ul>
                    </li>
                    <li class="dropdown">
                        <a href="#" class="dropdown-toggle">View</a>
                        <ul class="dropdown-menu">
                            <!-- TODO -->
                        </ul>
                    </li>
                    <li class="dropdown">
                        <a href="#" class="dropdown-toggle">Debug</a>
                        <ul class="dropdown-menu">
                            <li><a href="#" id="menu-debug-runtests">Run Tests</a></li>
                            <!--<li><a href="#" id="menu-debug-wordwrap">Toggle Word Wrap</a></li>-->
=======
                            <li><a href="#" id="menu-file-open-folder">Open Folder</a></li>
                            <li><a href="#" id="menu-file-close">Close</a></li>
                            <li><hr class="divider"></li>
                            <li><a href="#" id="menu-file-save">Save</a></li>
                            <li><hr class="divider"></li>
                            <li><a href="#" id="menu-file-live-file-preview">Live File Preview</a></li>
                            <li><hr class="divider"></li>
                            <li><a href="#" id="menu-file-quit">Quit</a></li>
    
                        </ul>
                    </li>
    
                    <!-- Edit menu -->
                    <li class="dropdown">
                        <a href="#" class="dropdown-toggle">Edit</a>
                        <ul class="dropdown-menu">
                            <li><a href="#" id="menu-edit-undo">Undo</a></li>
                            <li><a href="#" id="menu-edit-redo">Redo</a></li>
                            <li><hr class="divider"></li>
                            <li><a href="#" id="menu-edit-cut">Cut</a></li>
                            <li><a href="#" id="menu-edit-copy">Copy</a></li>
                            <li><a href="#" id="menu-edit-paste">Paste</a></li>
                            <li><a href="#" id="menu-edit-select-all">Select All</a></li>
                            <li><hr class="divider"></li>
                            <li><a href="#" id="menu-edit-find">Find</a></li>
                            <li><a href="#" id="menu-edit-find-in-files">Find in Files</a></li>
                            <li><a href="#" id="menu-edit-find-next">Find Next</a></li>
                            <li><a href="#" id="menu-edit-find-previous">Find Previous</a></li>
                            <li><hr class="divider"></li>
                            <li><a href="#" id="menu-edit-replace">Replace</a></li>
                            <li><hr class="divider"></li>
                            <li><a href="#" id="menu-edit-indent">Indent</a></li>
                            <li><a href="#" id="menu-edit-unindent">Unindent</a></li>
                        </ul>
                    </li>
    
                    <!-- View menu -->
                    <li class="dropdown">
                        <a href="#" class="dropdown-toggle">View</a>
                        <ul class="dropdown-menu">
                            <!-- wrap menu name in span for show/hide sidebar so we can programmatically change the text independent
                            of the keyboard shortcut -->
                            <li><a href="#" id="menu-view-hide-sidebar"><span>Hide Sidebar</span></a></li>
                            <!--<li><a href="#" id="menu-view-wordwrap">Word Wrap</a></li>-->
                            <!--<li><a href="#" id="menu-view-invisible-characters">Invisible Characters</a></li>-->
                            <!--<li><a href="#" id="menu-view-code-folding">Code Folding</a></li>-->
                        </ul>
                    </li>
    
                    <!-- Navigate menu -->
                    <li class="dropdown">
                        <a href="#" class="dropdown-toggle">Navigate</a>
                        <ul class="dropdown-menu">
                            <li><a href="#" id="menu-navigate-quick-open">Quick Open</a></li>
                            <li><a href="#" id="menu-navigate-go-to-line">Go to Line</a></li>
                            <li><a href="#" id="menu-navigate-go-to-symbol">Go to Symbol</a></li>
                            <li><hr class="divider"></li>
                            <li><a href="#" id="menu-navigate-show-inline-editor">Show Inline Editor</a></li>
                            <li><a href="#" id="menu-navigate-next-css-rule">Next CSS Rule</a></li>
                            <li><a href="#" id="menu-navigate-previous-css-rulle">Previous CSS Rule</a></li>
                        </ul>
                    </li>
    
                    <!-- Debug menu -->
                    <li class="dropdown">
                        <a href="#" class="dropdown-toggle">Debug</a>
                        <ul class="dropdown-menu">
                            <li><a href="#" id="menu-debug-refresh-window">Refresh Window</a></li>
                            <li><a href="#" id="menu-debug-show-developer-tools">Show Developer Tools</a></li>
                            <li><a href="#" id="menu-debug-runtests">Run Tests</a></li>
>>>>>>> 9557b461
                            <li>
                                <a href="#" id="menu-debug-jslint">
                                    Enable JSLint
                                    <span id="jslint-enabled-checkbox" style="float:right;">&#10003;</span>
                                </a>
                            </li>
                            <li><a href="#" id="menu-debug-show-perf">Show Perf Data</a></li>
<<<<<<< HEAD
                            <li><a href="#" id="menu-debug-new-brackets-window">New Window</a></li>
                            <li><a href="#" id="menu-debug-hide-sidebar">Hide Sidebar</a></li>
                            <li><a href="#" id="menu-debug-close-all-live-browsers">Close Browsers</a></li>
=======
                            <li><hr class="divider"></li>
                            <li><a class="menu-disabled" href="#">Experimental:</a></li>
                            <li><a href="#" id="menu-experimental-new-brackets-window">New Window</a></li>
                            <li><a href="#" id="menu-experimental-close-all-live-browsers">Close Browsers</a></li>
>>>>>>> 9557b461
                        </ul>
                    </li>
                </ul>
                
                <div class="buttons">
<<<<<<< HEAD
                    <a href="#" id="toolbar-go-live"></a>
=======
                    <a href="#" id="toolbar-go-live">Go Live </a>
>>>>>>> 9557b461
                    <span id="gold-star">
                        &#9733;
                    </span>
                </div>
                
                <div class="title-wrapper">
                    <span class="title"></span>
                </div>
            </div>
            
            <div id="editorHolder">
                <div id="notEditor">
                    <div id="notEditorContent">[&nbsp;&nbsp;]</div>
                </div>
            </div>
            
            <div id="jslint-results">
                <div class="toolbar simpleToolbarLayout">
                    <div class="title">JSLint errors</div>
                </div>
                <div class="table-container"></div>
            </div>
            <div id="search-results">
                <div class="toolbar simpleToolbarLayout">
                    <div class="title">Search Results</div>
                    <div class="title" id="search-result-summary"></div>
                    <a href="#" class="close">&times;</a>
                </div>
                <div class="table-container"></div>
            </div>
        </div>
    </div>

    <!-- Modal Windows -->
    <div class="error-dialog template modal hide">
        <div class="modal-header">
            <a href="#" class="close">&times;</a>
            <h3 class="dialog-title">Error</h3>
        </div>
        <div class="modal-body">
            <p class="dialog-message">Message goes here</p>
        </div>
        <div class="modal-footer">
            <a href="#" class="dialog-button btn primary" data-button-id="ok">OK</a>
        </div>
    </div>
    <div class="save-close-dialog template modal hide">
        <div class="modal-header">
            <a href="#" class="close">&times;</a>
            <h3 class="dialog-title">Save Changes</h3>
        </div>
        <div class="modal-body">
            <p class="dialog-message">Message goes here</p>
        </div>
        <div class="modal-footer">
            <a href="#" class="dialog-button btn left" data-button-id="dontsave">Don't Save</a>
            <a href="#" class="dialog-button btn" data-button-id="cancel">Cancel</a>
            <a href="#" class="dialog-button btn primary" data-button-id="ok">Save</a>
        </div>
    </div>
    <div class="ext-changed-dialog template modal hide">
        <div class="modal-header">
            <h3 class="dialog-title">Title goes here</h3>
        </div>
        <div class="modal-body">
            <p class="dialog-message">Message goes here</p>
        </div>
        <div class="modal-footer">
            <a href="#" class="dialog-button btn left" data-button-id="dontsave">Reload from Disk</a>
            <a href="#" class="dialog-button btn primary" data-button-id="cancel">Keep Changes in Editor</a>
        </div>
    </div>
    <div class="ext-deleted-dialog template modal hide">
        <div class="modal-header">
            <h3 class="dialog-title">Title goes here</h3>
        </div>
        <div class="modal-body">
            <p class="dialog-message">Message goes here</p>
        </div>
        <div class="modal-footer">
            <a href="#" class="dialog-button btn left" data-button-id="dontsave">Close (Don't Save)</a>
            <a href="#" class="dialog-button btn primary" data-button-id="cancel">Keep Changes in Editor</a>
        </div>
    </div>
    <div class="live-development-error-dialog template modal hide">
        <div class="modal-header">
            <h3 class="dialog-title">Title goes here</h3>
        </div>
        <div class="modal-body">
            <p class="dialog-message">Message goes here</p>
        </div>
        <div class="modal-footer">
            <a href="#" class="dialog-button btn left" data-button-id="cancel">Cancel</a>
            <a href="#" class="dialog-button btn primary" data-button-id="ok">Relaunch Chrome</a>
        </div>
    </div>
</body>
</html><|MERGE_RESOLUTION|>--- conflicted
+++ resolved
@@ -79,45 +79,12 @@
             <!-- Toolbar containing menus, filename, and icons -->
             <div id="main-toolbar" class="toolbar">
                 <ul class="nav" data-dropdown="dropdown">
-<<<<<<< HEAD
-=======
                     <!-- File menu -->
->>>>>>> 9557b461
                     <li class="dropdown">
                         <a href="#" class="dropdown-toggle">File</a>
                         <ul class="dropdown-menu">
                             <li><a href="#" id="menu-file-new">New</a></li>
                             <li><a href="#" id="menu-file-open">Open</a></li>
-<<<<<<< HEAD
-                            <li><a href="#" id="menu-file-close">Close</a></li>
-                            <li><a href="#" id="menu-file-save">Save</a></li>
-                            <li><a href="#" id="menu-file-quit">Quit</a></li>
-                        </ul>
-                    </li>
-                    <li class="dropdown">
-                        <a href="#" class="dropdown-toggle">Edit</a>
-                        <ul class="dropdown-menu">
-                            <!-- TODO -->
-                        </ul>
-                    </li>
-                    <li class="dropdown">
-                        <a href="#" class="dropdown-toggle">Navigate</a>
-                        <ul class="dropdown-menu">
-                            <!-- TODO -->
-                        </ul>
-                    </li>
-                    <li class="dropdown">
-                        <a href="#" class="dropdown-toggle">View</a>
-                        <ul class="dropdown-menu">
-                            <!-- TODO -->
-                        </ul>
-                    </li>
-                    <li class="dropdown">
-                        <a href="#" class="dropdown-toggle">Debug</a>
-                        <ul class="dropdown-menu">
-                            <li><a href="#" id="menu-debug-runtests">Run Tests</a></li>
-                            <!--<li><a href="#" id="menu-debug-wordwrap">Toggle Word Wrap</a></li>-->
-=======
                             <li><a href="#" id="menu-file-open-folder">Open Folder</a></li>
                             <li><a href="#" id="menu-file-close">Close</a></li>
                             <li><hr class="divider"></li>
@@ -188,7 +155,6 @@
                             <li><a href="#" id="menu-debug-refresh-window">Refresh Window</a></li>
                             <li><a href="#" id="menu-debug-show-developer-tools">Show Developer Tools</a></li>
                             <li><a href="#" id="menu-debug-runtests">Run Tests</a></li>
->>>>>>> 9557b461
                             <li>
                                 <a href="#" id="menu-debug-jslint">
                                     Enable JSLint
@@ -196,26 +162,16 @@
                                 </a>
                             </li>
                             <li><a href="#" id="menu-debug-show-perf">Show Perf Data</a></li>
-<<<<<<< HEAD
-                            <li><a href="#" id="menu-debug-new-brackets-window">New Window</a></li>
-                            <li><a href="#" id="menu-debug-hide-sidebar">Hide Sidebar</a></li>
-                            <li><a href="#" id="menu-debug-close-all-live-browsers">Close Browsers</a></li>
-=======
                             <li><hr class="divider"></li>
                             <li><a class="menu-disabled" href="#">Experimental:</a></li>
                             <li><a href="#" id="menu-experimental-new-brackets-window">New Window</a></li>
                             <li><a href="#" id="menu-experimental-close-all-live-browsers">Close Browsers</a></li>
->>>>>>> 9557b461
                         </ul>
                     </li>
                 </ul>
                 
                 <div class="buttons">
-<<<<<<< HEAD
                     <a href="#" id="toolbar-go-live"></a>
-=======
-                    <a href="#" id="toolbar-go-live">Go Live </a>
->>>>>>> 9557b461
                     <span id="gold-star">
                         &#9733;
                     </span>
