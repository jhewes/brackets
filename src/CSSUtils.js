/*
 * Copyright 2012 Adobe Systems Incorporated. All Rights Reserved.
 */

/*jslint vars: true, plusplus: true, devel: true, browser: true, nomen: true, indent: 4, maxerr: 50 */
/*global define: false, $: false, CodeMirror: false */

/**
 * Set of utilities for simple parsing of CSS text.
 */
define(function (require, exports, module) {
    'use strict';
    
    var Async               = require("Async"),
        FileIndexManager    = require("FileIndexManager"),
        FileUtils           = require("FileUtils"),
        NativeFileSystem    = require("NativeFileSystem").NativeFileSystem;

    /*
     * This code can be used to create an "independent" HTML document that can be passed to jQuery
     * calls. Allows using jQuery's CSS selector engine without actually putting anything in the browser's DOM
     *
    var _htmlDoctype = document.implementation.createDocumentType('html',
        '-//W3C//DTD XHTML 1.0 Strict//EN',
        'http://www.w3.org/TR/xhtml1/DTD/xhtml1-strict.dtd'
    );
    var _htmlDocument = document.implementation.createDocument('http://www.w3.org/1999/xhtml', 'html', _htmlDoctype);

    function checkIfSelectorSelectsHTML(selector, theHTML) {
        $('html', _htmlDocument).html(theHTML);
        return ($(selector, _htmlDocument).length > 0);
    }
    */

    /* DEBUG FUNCTION
    function printer(one, two, three, four, five) {
        var string = "parse output: " + one + " | " + two + " | " + three + " | " + four + " | ";
        if (five.length === 0) {
            string += "0:[]";
        } else {
            string += five.length + ":" + five[five.length-1];
        }
        console.log(string);
    }
    */

    /**
     * Extracts all CSS selectors from the given text
     * Returns an array of selectors. Each selector is an object with the following properties:
         selector: the text of the selector (note: comma separated selectors like "h1, h2" are broken into separate selectors)
         line: line in the text where the selector appears
         character: column in the line where the selector starts
         selectorEndLine: line where the selector ends
         selectorEndChar: column where the selector ends
         ruleStartLine: line where the rules for the selector start
         ruleStartChar: column in line where the rules for the selector start
         ruleEndLine: line where the rules for the selector end
         ruleEndChar: column in the line where the rules for the selector end
     * @param text {!String} CSS text to extract from
     * @return {Array.<Object>} Array with objects specifying selectors.
     */
    function extractAllSelectors(text) {
        var selectors = [];
        var mode = CodeMirror.getMode({indentUnit: 2}, "css");
        var state = CodeMirror.startState(mode);

        var lines = CodeMirror.splitLines(text);
        var lineCount = lines.length;
        
        var currentSelector = "", currentPosition = -1, selectorStartLine;
        var token, style, stream, i, j;

        var inRules = false;
        var ruleStartLine = -1, ruleStartChar = -1;

        for (i = 0; i < lineCount; ++i) {
            if (currentSelector.trim() !== "") {
                // If we are in a current selector and starting a newline, make sure there is whitespace in the selector
                currentSelector += " ";
            }
            
            stream = new CodeMirror.StringStream(lines[i]);
            while (!stream.eol()) {
                style = mode.token(stream, state);
                token = stream.current();

                // DEBUG STATEMENT -- printer(token, style, i, stream.start, state.stack);

                if (state.stack.indexOf("{") === -1 && // not in a rule
                        (state.stack.length === 0 || state.stack[state.stack.length - 1] !== "@media") && // not parsing a media query
                        ((style === null && token !== "{" && token !== "}" && token !== ",") || (style !== null && style !== "comment" && style !== "meta"))) { // not at a non-selector token
                    // we're parsing a selector!
                    if (currentPosition < 0) { // start of a new selector
                        currentPosition = stream.start;
                        selectorStartLine = i;
                    }
                    currentSelector += token;
                } else { // we aren't parsing a selector
                    if (currentSelector.trim() !== "") { // we have a selector, and we parsed something that is not part of a selector, so we just finished parsing a selector
<<<<<<< HEAD
                        selectors.push({selector: currentSelector.trim(), line: selectorStartLine, character: currentPosition, selectorEndLine: i, selectorEndChar: stream.start});
                        currentSelector = "";
                        currentPosition = -1;
=======
                        selectors.push({selector: currentSelector.trim(), line: selectorStartLine, character: currentPosition});
>>>>>>> e71b0291
                    }
                    currentSelector = "";
                    currentPosition = -1;

                    if (!inRules && state.stack.indexOf("{") > -1) { // just started parsing a rule
                        inRules = true;
                        ruleStartLine = i;
                        ruleStartChar = stream.start;
                    } else if (inRules && state.stack.indexOf("{") === -1) {  // just finished parsing a rule
                        inRules = false;
                        // assign this rule position to every selector on the stack that doesn't have a rule start and end line
                        for (j = selectors.length - 1; j >= 0; j--) {
                            if (selectors[j].ruleEndLine) {
                                break;
                            } else {
                                selectors[j].ruleStartLine = ruleStartLine;
                                selectors[j].ruleStartChar = ruleStartChar;
                                selectors[j].ruleEndLine = i;
                                selectors[j].ruleEndChar = stream.pos;
                            }
                        }
                    }
                }

                // advance the stream past this token
                stream.start = stream.pos;
            }
        }

        return selectors;
    }
    
    /**
     * Finds all instances of the specified selector in "text".
     * Returns an Array of Objects with start and end properties.
     *
     * For Sprint 4, we only support simple selectors. This function will need to change
     * dramatically to support full selectors.
     *
     * @param text {!String} CSS text to search
     * @param selector {!String} selector to search for
     * @return {Array.<{line:number, ruleEndLine:number}>} Array of objects containing the start
     *      and end line numbers (0-based, inclusive range) for each matched selector.
     */
    function _findAllMatchingSelectorsInText(text, selector) {
        var allSelectors = extractAllSelectors(text);
        var result = [];
        var i;
        
        // For sprint 4 we only match the rightmost simple selector, and ignore 
        // attribute selectors and pseudo selectors
        var classOrIdSelector = selector[0] === "." || selector[0] === "#";
        var prefix = "";
        
        // Escape initial "." in selector, if present.
        if (selector[0] === ".") {
            selector = "\\" + selector;
        }
        
        if (!classOrIdSelector) {
            // Tag selectors must have nothing or whitespace before it.
            selector = "(^|\\s)" + selector;
        }
        
        var re = new RegExp(selector + "(\\[[^\\]]*\\]|:{1,2}[\\w-]+|\\.[\\w-]+|#[\\w-]+)*\\s*$", classOrIdSelector ? "" : "i");
        allSelectors.forEach(function (entry) {
            if (entry.selector.search(re) !== -1) {
                result.push(entry);
            } else if (!classOrIdSelector) {
                // Special case for tag selectors - match "*" as the rightmost character
                if (entry.selector.trim().search(/\*$/) !== -1) {
                    result.push(entry);
                }
            }
        });
        
        return result;
    }
    
    /**
     * Return all rules matching the specified selector.
     * For Sprint 4, we only look at the rightmost simple selector. For example, searching for ".foo" will 
     * match these rules:
     *  .foo {}
     *  div .foo {}
     *  div.foo {}
     *  div .foo[bar="42"] {}
     *  div .foo:hovered {}
     *  div .foo::first-child
     * but will *not* match these rules:
     *  .foobar {}
     *  .foo .bar {}
     *  div .foo .bar {}
     *  .foo.bar {}
     *
     * @param {!String} selector The selector to match. This can be a tag selector, class selector or id selector
     * @return {Array<{source:FileEntry, lineStart:number, lineEnd:number}>} Array of objects containing the
     *      source file, start line, and end line (0-based, inclusive range) for each matching rule.
     */
    function findMatchingRules(selector) {
        var result          = new $.Deferred(),
            cssFilesResult  = FileIndexManager.getFileInfoList("css"),
            selectors       = [];
    
        function _loadFileAndScan(fullPath, selector) {
            var fileEntry = new NativeFileSystem.FileEntry(fullPath),
                result = new $.Deferred();
            
            FileUtils.readAsText(fileEntry)
                .done(function (content) {
                    // Scan for selectors
                    var localResults = _findAllMatchingSelectorsInText(content, selector);
                    
                    localResults.forEach(function (value) {
                        selectors.push({
                            source: fileEntry,
                            lineStart: value.line,
                            lineEnd: value.ruleEndLine
                        });
                    });
                    
                    result.resolve();
                })
                .fail(function (error) {
                    result.reject(error);
                });
            
            return result.promise();
        }
        
        cssFilesResult.done(function (fileInfos) {
            Async.doInParallel(fileInfos, function (fileInfo, number) {
                return _loadFileAndScan(fileInfo.fullPath, selector);
            })
                .done(function () {
                    result.resolve(selectors);
                })
                .fail(function (error) {
                    console.log("Error reading CSS files.");
                    result.reject(error);
                });
        });
        
        return result.promise();
    }
    
    exports._findAllMatchingSelectorsInText = _findAllMatchingSelectorsInText; // For testing only
    exports.findMatchingRules = findMatchingRules;
});<|MERGE_RESOLUTION|>--- conflicted
+++ resolved
@@ -97,13 +97,7 @@
                     currentSelector += token;
                 } else { // we aren't parsing a selector
                     if (currentSelector.trim() !== "") { // we have a selector, and we parsed something that is not part of a selector, so we just finished parsing a selector
-<<<<<<< HEAD
                         selectors.push({selector: currentSelector.trim(), line: selectorStartLine, character: currentPosition, selectorEndLine: i, selectorEndChar: stream.start});
-                        currentSelector = "";
-                        currentPosition = -1;
-=======
-                        selectors.push({selector: currentSelector.trim(), line: selectorStartLine, character: currentPosition});
->>>>>>> e71b0291
                     }
                     currentSelector = "";
                     currentPosition = -1;
@@ -252,4 +246,5 @@
     
     exports._findAllMatchingSelectorsInText = _findAllMatchingSelectorsInText; // For testing only
     exports.findMatchingRules = findMatchingRules;
+    exports.extractAllSelectors = extractAllSelectors;
 });