--- conflicted
+++ resolved
@@ -473,12 +473,7 @@
 .modal-backdrop {
     opacity: 0;
 }
-<<<<<<< HEAD
-
-.modal-backdrop:last-child {
-=======
 .last-backdrop {
->>>>>>> c06e73dd
     /* Only show the last modal backdrop */
     opacity: 0.5;
 }
@@ -844,13 +839,9 @@
     background-color: @tc-input-background;
     border: 1px solid @tc-input-border;
     color: @tc-text;
-<<<<<<< HEAD
-    font-size: @baseFontSize + 1px;
+    font-size: (@baseFontSize + 1px);
     font-weight: @font-weight-semibold;
     -webkit-font-smoothing: antialiased;
-=======
-    font-size: (@baseFontSize + 1px);
->>>>>>> c06e73dd
     .border-radius(@tc-control-border-radius);
     .box-shadow(@tc-input-inner-shadow);
     .transition(~"border linear 0s, box-shadow linear 0s");
