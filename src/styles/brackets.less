--- conflicted
+++ resolved
@@ -148,7 +148,6 @@
     display: none;
     font-size: 1.2em;
     color: #ffe13b;
-<<<<<<< HEAD
 }
 
 #toolbar-go-live {
@@ -173,32 +172,6 @@
     }
 }
 
-=======
-}
-
-#toolbar-go-live {
-    padding-right: 8px;
-    
-    // Default icon is for the 'disconnected' state
-    // The 'connecting failed' (.warning) state also maps here
-    .spriteIcon(0,0, 22px,11px, "styles/images/live_development_sprites.svg");
-    &:hover {
-        .spriteSwap(0,11px);
-    }
-    // 'Connected' state
-    &.success {
-        .spriteSwap(0,22px);
-    }
-    &.success:hover {
-        .spriteSwap(0,33px);
-    }
-    // 'Connection in progress' state
-    &.info {
-        .spriteSwap(0,44px);
-    }
-}
-
->>>>>>> 8f5b243b
 
 /* Project panel */
 
@@ -365,7 +338,6 @@
     &.canClose:active {
         background-position: -15px 1px;
     }
-<<<<<<< HEAD
 }
 
 /* Styles for inline editors */
@@ -488,162 +460,6 @@
     }
 }
 
-/* Styles for Dialogs */ 
-
-.dialog-title {
-    margin-bottom: 0;
-    font-size: 26px;
-    line-height: 40px; 
-    font-weight: @font-weight-light;
-}
-
-.dialog-message {
-    font-size: 16px;
-    margin-bottom: 20px;
-    font-weight: @font-weight-light;
-}
-
-.dialog-filename {
-    font-weight: @font-weight-semibold;
-=======
-}
-
-/* Styles for inline editors */
-.InlineWidget {
-    background-color:   @inline-background-color-1;
-    
-    .filename {
-        font-family: @fontStackSansSerif;
-        font-size: 1.1em;
-        color: @inline-color-1;
-        padding: 10px 10px 0px 10px;
-        
-        .dirty-indicator {
-            .bracketSprite;
-            display: inline-block;
-            background-position: -32px 0;
-            padding-top: 3px;
-        }
-        
-        .lineNumber {
-            color: @inline-color-2;
-        }
-    }
-    
-    .shadow {
-        display: block;
-        height: 4px;
-        width: 100%;
-        position: absolute;
-        content: " ";
-        left: 0;
-        z-index: 10;
-    }
-    
-    .shadow.top {
-        top: 0px;
-        background-image: -webkit-linear-gradient(top, rgba(0, 0, 0, 0.1), rgba(0, 0, 0, 0));
-    }
-    
-    .shadow.bottom {
-        bottom: 0px;
-        background-image: -webkit-linear-gradient(top, rgba(0, 0, 0, 0), rgba(0, 0, 0, 0.1));
-    }
-    
-    .CodeMirror-scroll {
-        /* Don't show horizontal scrollbars within an inline editor--we want to scroll the outer editor */
-        overflow-x: hidden;
-        background-color: transparent;
-    }
-}
-
-/* CSSInlineEditor rule list */
-.relatedContainer {
-    @top-margin: 12px;
-    
-    /*width: 0;*/
-    font-family: @fontStackSansSerif;
-    position: fixed;
-    width: 250px;
-    overflow: hidden;
-    /*-webkit-transition: width 0.15s ease-out;*/
-    background: @inline-background-color-2;
-    
-    .selection {
-        width: 100%;
-        background: #d0d5d5;
-        position: absolute;
-        -webkit-transition: height 0.1s ease-out;
-        -webkit-transition: top 0.1s ease-out;
-        border-top: 1px solid darken(@inline-background-color-3, @bc-color-step-size);
-        border-bottom: 1px solid lighten(@inline-background-color-3, @bc-color-step-size);
-        top: @top-margin;
-    }
-    
-    /*
-     * CSS triangle hack with anti-alias workarounds:
-     * (a) Use selection-background-color instead of transparent.
-     * (b) Use transform scaleX and origin to adjust width.
-     */
-    .selection:before {
-        @triangle-size: 10px;
-        content: " ";
-        position: absolute;
-        width: 0;
-        height: 0;
-        border-top: @triangle-size solid @inline-background-color-3;
-        border-bottom: @triangle-size solid @inline-background-color-3;
-        border-left: @triangle-size solid @inline-background-color-1;
-        margin-top: -@triangle-size;
-        top: 50%;
-        .scaleX(0.9);
-    }
-    
-    .related {
-        font-size: 12px;
-        position: absolute;
-        top: 0;
-        left: 1px;
-        width: 100%;
-        
-        ul {
-            margin: 0;
-            padding: @top-margin 0px;
-            list-style: none;
-            
-            li {
-                color: @inline-color-2;
-                margin: 0;
-                overflow: hidden;
-                padding: 2px 0px 2px 15px;
-                text-overflow: ellipsis;
-                white-space: nowrap;
-            }
-            
-            .selected {
-                color: @inline-color-3;
-                -webkit-transition: color 0.1s ease-out .15s;
-            }
-        }
-    }
->>>>>>> 8f5b243b
-}
-
-.btn {
-    font-size: 16px;
-    font-weight: @font-weight-semibold;
-
-    &:hover {
-        background-position: 0 15px;
-        background-color: #fff;
-    }
-
-    &.primary {
-        background-color: @blue;
-    }
-}
-
-
 /* Styles for the search dialog--this is temporary, only for debugging */
 
 .CodeMirror-dialog {
