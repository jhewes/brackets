/*
 * Copyright (c) 2012 Adobe Systems Incorporated. All rights reserved.
 *  
 * Permission is hereby granted, free of charge, to any person obtaining a
 * copy of this software and associated documentation files (the "Software"), 
 * to deal in the Software without restriction, including without limitation 
 * the rights to use, copy, modify, merge, publish, distribute, sublicense, 
 * and/or sell copies of the Software, and to permit persons to whom the 
 * Software is furnished to do so, subject to the following conditions:
 *  
 * The above copyright notice and this permission notice shall be included in
 * all copies or substantial portions of the Software.
 *  
 * THE SOFTWARE IS PROVIDED "AS IS", WITHOUT WARRANTY OF ANY KIND, EXPRESS OR
 * IMPLIED, INCLUDING BUT NOT LIMITED TO THE WARRANTIES OF MERCHANTABILITY, 
 * FITNESS FOR A PARTICULAR PURPOSE AND NONINFRINGEMENT. IN NO EVENT SHALL THE
 * AUTHORS OR COPYRIGHT HOLDERS BE LIABLE FOR ANY CLAIM, DAMAGES OR OTHER 
 * LIABILITY, WHETHER IN AN ACTION OF CONTRACT, TORT OR OTHERWISE, ARISING 
 * FROM, OUT OF OR IN CONNECTION WITH THE SOFTWARE OR THE USE OR OTHER 
 * DEALINGS IN THE SOFTWARE.
 * 
 */


/*jslint vars: true, plusplus: true, devel: true, nomen: true, indent: 4, maxerr: 50 */
/*global define, $, CodeMirror, window */

/**
 * Editor is a 1-to-1 wrapper for a CodeMirror editor instance. It layers on Brackets-specific
 * functionality and provides APIs that cleanly pass through the bits of CodeMirror that the rest
 * of our codebase may want to interact with. An Editor is always backed by a Document, and stays
 * in sync with its content; because Editor keeps the Document alive, it's important to always
 * destroy() an Editor that's going away so it can release its Document ref.
 *
 * For now, there's a distinction between the "master" Editor for a Document - which secretly acts
 * as the Document's internal model of the text state - and the multitude of "slave" secondary Editors
 * which, via Document, sync their changes to and from that master.
 *
 * For now, direct access to the underlying CodeMirror object is still possible via _codeMirror --
 * but this is considered deprecated and may go away.
 *  
 * The Editor object dispatches the following events:
 *    - keyEvent -- When any key event happens in the editor (whether it changes the text or not).
 *          Event handlers are passed ({Editor}, {KeyboardEvent}). The 2nd arg is the raw DOM event.
 *          Note: most listeners will only want to respond when event.type === "keypress".
 *    - cursorActivity -- When the user moves the cursor or changes the selection, or an edit occurs.
 *          Note: do not listen to this in order to be generally informed of edits--listen to the
 *          "change" event on Document instead.
 *    - scroll -- When the editor is scrolled, either by user action or programmatically.
 *    - lostContent -- When the backing Document changes in such a way that this Editor is no longer
 *          able to display accurate text. This occurs if the Document's file is deleted, or in certain
 *          Document->editor syncing edge cases that we do not yet support (the latter cause will
 *          eventually go away). 
 *
 * The Editor also dispatches "change" events internally, but you should listen for those on
 * Documents, not Editors.
 *
 * These are jQuery events, so to listen for them you do something like this:
 *    $(editorInstance).on("eventname", handler);
 */
define(function (require, exports, module) {
    "use strict";
    
    var CodeHintManager    = require("editor/CodeHintManager"),
        Commands           = require("command/Commands"),
        CommandManager     = require("command/CommandManager"),
        Menus              = require("command/Menus"),
        PerfUtils          = require("utils/PerfUtils"),
        PreferencesManager = require("preferences/PreferencesManager"),
        Strings            = require("strings"),
        TextRange          = require("document/TextRange").TextRange,
        TokenUtils         = require("utils/TokenUtils"),
        ViewUtils          = require("utils/ViewUtils");
    
    var PREFERENCES_CLIENT_ID = "com.adobe.brackets.Editor",
        defaultPrefs = { useTabChar: false, tabSize: 4, indentUnit: 4, closeBrackets: true };
    
    /** Editor preferences */
    var _prefs = PreferencesManager.getPreferenceStorage(PREFERENCES_CLIENT_ID, defaultPrefs);
    
    /** @type {boolean}  Global setting: When inserting new text, use tab characters? (instead of spaces) */
    var _useTabChar = _prefs.getValue("useTabChar");
    
    /** @type {number}  Global setting: Tab size */
    var _tabSize = _prefs.getValue("tabSize");
    
    /** @type {number}  Global setting: Indent unit (i.e. number of spaces when indenting) */
    var _indentUnit = _prefs.getValue("indentUnit");
    
    /** @type {boolean}  Global setting: Auto closes (, {, [, " and ' */
    var _closeBrackets = _prefs.getValue("closeBrackets");
    
    /** @type {boolean}  Guard flag to prevent focus() reentrancy (via blur handlers), even across Editors */
    var _duringFocus = false;

    /** @type {number}  Constant: ignore upper boundary when centering text */
    var BOUNDARY_CHECK_NORMAL   = 0,
        BOUNDARY_IGNORE_TOP     = 1;

    /**
     * @private
     * Handle Tab key press.
     * @param {!CodeMirror} instance CodeMirror instance.
     */
    function _handleTabKey(instance) {
        // Tab key handling is done as follows:
        // 1. If the selection is before any text and the indentation is to the left of 
        //    the proper indentation then indent it to the proper place. Otherwise,
        //    add another tab. In either case, move the insertion point to the 
        //    beginning of the text.
        // 2. If the selection is after the first non-space character, and is not an 
        //    insertion point, indent the entire line(s).
        // 3. If the selection is after the first non-space character, and is an 
        //    insertion point, insert a tab character or the appropriate number 
        //    of spaces to pad to the nearest tab boundary.
        var from = instance.getCursor(true),
            to = instance.getCursor(false),
            line = instance.getLine(from.line),
            indentAuto = false,
            insertTab = false;
        
        if (from.line === to.line) {
            if (line.search(/\S/) > to.ch || to.ch === 0) {
                indentAuto = true;
            }
        }

        if (indentAuto) {
            var currentLength = line.length;
            CodeMirror.commands.indentAuto(instance);
            // If the amount of whitespace didn't change, insert another tab
            if (instance.getLine(from.line).length === currentLength) {
                insertTab = true;
                to.ch = 0;
            }
        } else if (instance.somethingSelected()) {
            CodeMirror.commands.indentMore(instance);
        } else {
            insertTab = true;
        }
        
        if (insertTab) {
            if (instance.getOption("indentWithTabs")) {
                CodeMirror.commands.insertTab(instance);
            } else {
                var i, ins = "", numSpaces = _indentUnit;
                numSpaces -= to.ch % numSpaces;
                for (i = 0; i < numSpaces; i++) {
                    ins += " ";
                }
                instance.replaceSelection(ins, "end");
            }
        }
    }
    
    /**
     * @private
     * Handle left arrow, right arrow, backspace and delete keys when soft tabs are used.
     * @param {!CodeMirror} instance CodeMirror instance 
     * @param {number} direction Direction of movement: 1 for forward, -1 for backward
     * @param {function} functionName name of the CodeMirror function to call
     * @return {boolean} true if key was handled
     */
    function _handleSoftTabNavigation(instance, direction, functionName) {
        var handled = false;
        if (!instance.getOption("indentWithTabs")) {
            var cursor = instance.getCursor(),
                jump = cursor.ch % _indentUnit,
                line = instance.getLine(cursor.line);

            if (direction === 1) {
                jump = _indentUnit - jump;

                if (cursor.ch + jump > line.length) { // Jump would go beyond current line
                    return false;
                }

                if (line.substr(cursor.ch, jump).search(/\S/) === -1) {
                    instance[functionName](jump, "char");
                    handled = true;
                }
            } else {
                // Quick exit if we are at the beginning of the line
                if (cursor.ch === 0) {
                    return false;
                }
                
                // If we are on the tab boundary, jump by the full amount, 
                // but not beyond the start of the line.
                if (jump === 0) {
                    jump = _indentUnit;
                }

                // Search backwards to the first non-space character
                var offset = line.substr(cursor.ch - jump, jump).search(/\s*$/g);

                if (offset !== -1) { // Adjust to jump to first non-space character
                    jump -= offset;
                }

                if (jump > 0) {
                    instance[functionName](-jump, "char");
                    handled = true;
                }
            }
        }

        return handled;
    }
    
    /**
     * Checks if the user just typed a closing brace/bracket/paren, and considers automatically
     * back-indenting it if so.
     */
    function _checkElectricChars(jqEvent, editor, event) {
        var instance = editor._codeMirror;
        if (event.type === "keypress") {
            var keyStr = String.fromCharCode(event.which || event.keyCode);
            if (/[\]\{\}\)]/.test(keyStr)) {
                // If all text before the cursor is whitespace, auto-indent it
                var cursor = instance.getCursor();
                var lineStr = instance.getLine(cursor.line);
                var nonWS = lineStr.search(/\S/);
                
                if (nonWS === -1 || nonWS >= cursor.ch) {
                    // Need to do the auto-indent on a timeout to ensure
                    // the keypress is handled before auto-indenting.
                    // This is the same timeout value used by the
                    // electricChars feature in CodeMirror.
                    window.setTimeout(function () {
                        instance.indentLine(cursor.line);
                    }, 75);
                }
            }
        }
    }

    function _handleKeyEvents(jqEvent, editor, event) {
        _checkElectricChars(jqEvent, editor, event);

        // Pass the key event to the code hint manager. It may call preventDefault() on the event.
        CodeHintManager.handleKeyEvent(editor, event);
    }

    /**
     * Helper functions to check options.
     * @param {number} options BOUNDARY_CHECK_NORMAL or BOUNDARY_IGNORE_TOP
     */
    function _checkTopBoundary(options) {
        return (options !== BOUNDARY_IGNORE_TOP);
    }
    function _checkBottomBoundary(options) {
        return true;
    }

    /**
     * List of all current (non-destroy()ed) Editor instances. Needed when changing global preferences
     * that affect all editors, e.g. tabbing or color scheme settings.
     * @type {Array.<Editor>}
     */
    var _instances = [];
    
    
    /**
     * @constructor
     *
     * Creates a new CodeMirror editor instance bound to the given Document. The Document need not have
     * a "master" Editor realized yet, even if makeMasterEditor is false; in that case, the first time
     * an edit occurs we will automatically ask EditorManager to create a "master" editor to render the
     * Document modifiable.
     *
     * ALWAYS call destroy() when you are done with an Editor - otherwise it will leak a Document ref.
     *
     * @param {!Document} document  
     * @param {!boolean} makeMasterEditor  If true, this Editor will set itself as the (secret) "master"
     *          Editor for the Document. If false, this Editor will attach to the Document as a "slave"/
     *          secondary editor.
     * @param {!jQueryObject} container  Container to add the editor to.
     * @param {{startLine: number, endLine: number}=} range If specified, range of lines within the document
     *          to display in this editor. Inclusive.
     */
    function Editor(document, makeMasterEditor, container, range) {
        var self = this;
        
        _instances.push(this);
        
        // Attach to document: add ref & handlers
        this.document = document;
        document.addRef();
        
        if (range) {    // attach this first: want range updated before we process a change
            this._visibleRange = new TextRange(document, range.startLine, range.endLine);
        }
        
        // store this-bound version of listeners so we can remove them later
        this._handleDocumentChange = this._handleDocumentChange.bind(this);
        this._handleDocumentDeleted = this._handleDocumentDeleted.bind(this);
        this._handleDocumentLanguageChanged = this._handleDocumentLanguageChanged.bind(this);
        $(document).on("change", this._handleDocumentChange);
        $(document).on("deleted", this._handleDocumentDeleted);
        $(document).on("languageChanged", this._handleDocumentLanguageChanged);

        var mode = this._getModeFromDocument();
        
        // (if makeMasterEditor, we attach the Doc back to ourselves below once we're fully initialized)
        
        this._inlineWidgets = [];
        
        // Editor supplies some standard keyboard behavior extensions of its own
        var codeMirrorKeyMap = {
            "Tab": _handleTabKey,
            "Shift-Tab": "indentLess",

            "Left": function (instance) {
                if (!_handleSoftTabNavigation(instance, -1, "moveH")) {
                    CodeMirror.commands.goCharLeft(instance);
                }
            },
            "Right": function (instance) {
                if (!_handleSoftTabNavigation(instance, 1, "moveH")) {
                    CodeMirror.commands.goCharRight(instance);
                }
            },
            "Backspace": function (instance) {
                if (!_handleSoftTabNavigation(instance, -1, "deleteH")) {
                    CodeMirror.commands.delCharBefore(instance);
                }
            },
            "Delete": function (instance) {
                if (!_handleSoftTabNavigation(instance, 1, "deleteH")) {
                    CodeMirror.commands.delCharAfter(instance);
                }
            },
            "Esc": function (instance) {
                self.removeAllInlineWidgets();
            },
            "Cmd-Left": "goLineStartSmart"
        };
        
        // Create the CodeMirror instance
        // (note: CodeMirror doesn't actually require using 'new', but jslint complains without it)
        this._codeMirror = new CodeMirror(container, {
            electricChars: false,   // we use our own impl of this to avoid CodeMirror bugs; see _checkElectricChars()
            indentWithTabs: _useTabChar,
            tabSize: _tabSize,
            indentUnit: _indentUnit,
            lineNumbers: true,
            matchBrackets: true,
            dragDrop: false,    // work around issue #1123
            extraKeys: codeMirrorKeyMap,
			autoCloseBrackets: _closeBrackets,
            autoCloseTags: {
                whenOpening: true,
                whenClosing: true,
                indentTags: []
            }
        });
        
        // Can't get CodeMirror's focused state without searching for
        // CodeMirror-focused. Instead, track focus via onFocus and onBlur
        // options and track state with this._focused
        this._focused = false;
        
        this._installEditorListeners();
        
        $(this)
            .on("keyEvent", _handleKeyEvents)
            .on("change", this._handleEditorChange.bind(this));
        
        // Set code-coloring mode BEFORE populating with text, to avoid a flash of uncolored text
        this._codeMirror.setOption("mode", mode);
        
        // Initially populate with text. This will send a spurious change event, so need to make
        // sure this is understood as a 'sync from document' case, not a genuine edit
        this._duringSync = true;
        this._resetText(document.getText());
        this._duringSync = false;
        
        if (range) {
            // Hide all lines other than those we want to show. We do this rather than trimming the
            // text itself so that the editor still shows accurate line numbers.
            this._codeMirror.operation(function () {
                if (range.startLine > 0) {
                    self._hideLines(0, range.startLine);
                }
                
                var end = range.endLine + 1;
                if (end < self.lineCount()) {
                    self._hideLines(end, self.lineCount());
                }
            });
            this.setCursorPos(range.startLine, 0);
        }

        // Now that we're fully initialized, we can point the document back at us if needed
        if (makeMasterEditor) {
            document._makeEditable(this);
        }
        
        // Add scrollTop property to this object for the scroll shadow code to use
        Object.defineProperty(this, "scrollTop", {
            get: function () {
                return this._codeMirror.getScrollInfo().top;
            }
        });
    }
    
    /**
     * Removes this editor from the DOM and detaches from the Document. If this is the "master"
     * Editor that is secretly providing the Document's backing state, then the Document reverts to
     * a read-only string-backed mode.
     */
    Editor.prototype.destroy = function () {
        // CodeMirror docs for getWrapperElement() say all you have to do is "Remove this from your
        // tree to delete an editor instance."
        $(this.getRootElement()).remove();
        
        _instances.splice(_instances.indexOf(this), 1);
        
        // Disconnect from Document
        this.document.releaseRef();
        $(this.document).off("change", this._handleDocumentChange);
        $(this.document).off("deleted", this._handleDocumentDeleted);
        $(this.document).off("languageChanged", this._handleDocumentLanguageChanged);
        
        if (this._visibleRange) {   // TextRange also refs the Document
            this._visibleRange.dispose();
        }
        
        // If we're the Document's master editor, disconnecting from it has special meaning
        if (this.document._masterEditor === this) {
            this.document._makeNonEditable();
        }
        
        // Destroying us destroys any inline widgets we're hosting. Make sure their closeCallbacks
        // run, at least, since they may also need to release Document refs
        this._inlineWidgets.forEach(function (inlineWidget) {
            inlineWidget.onClosed();
        });
    };
    
    /**
     * Determine the mode to use from the document's language
     * Uses "text/plain" if the language does not define a mode
     * @return string The mode to use
     */
    Editor.prototype._getModeFromDocument = function () {
        // We'd like undefined/null/"" to mean plain text mode. CodeMirror defaults to plaintext for any
        // unrecognized mode, but it complains on the console in that fallback case: so, convert
        // here so we're always explicit, avoiding console noise.
        return this.document.getLanguage().getMode() || "text/plain";
    };
    
        
    /** 
     * Selects all text and maintains the current scroll position.
     */
    Editor.prototype.selectAllNoScroll = function () {
        var cm = this._codeMirror,
            info = this._codeMirror.getScrollInfo();
        
        // Note that we do not have to check for the visible range here. This
        // concern is handled internally by code mirror.
        cm.operation(function () {
            cm.scrollTo(info.left, info.top);
            cm.execCommand("selectAll");
        });
    };
    
    /**
     * Ensures that the lines that are actually hidden in the inline editor correspond to
     * the desired visible range.
     */
    Editor.prototype._updateHiddenLines = function () {
        if (this._visibleRange) {
            var cm = this._codeMirror,
                self = this;
            cm.operation(function () {
                // TODO: could make this more efficient by only iterating across the min-max line
                // range of the union of all changes
                self._hideLines(0, self._visibleRange.startLine);
                self._hideLines(self._visibleRange.endLine + 1, self.lineCount());
            });
        }
    };
    
    Editor.prototype._applyChanges = function (changeList) {
        // _visibleRange has already updated via its own Document listener. See if this change caused
        // it to lose sync. If so, our whole view is stale - signal our owner to close us.
        if (this._visibleRange) {
            if (this._visibleRange.startLine === null || this._visibleRange.endLine === null) {
                $(this).triggerHandler("lostContent");
                return;
            }
        }
        
        // Apply text changes to CodeMirror editor
        var cm = this._codeMirror;
        cm.operation(function () {
            var change, newText;
            for (change = changeList; change; change = change.next) {
                newText = change.text.join('\n');
                if (!change.from || !change.to) {
                    if (change.from || change.to) {
                        console.error("Change record received with only one end undefined--replacing entire text");
                    }
                    cm.setValue(newText);
                } else {
                    cm.replaceRange(newText, change.from, change.to, change.origin);
                }
                
            }
        });
        
        // The update above may have inserted new lines - must hide any that fall outside our range
        this._updateHiddenLines();
    };
    
    /**
     * Responds to changes in the CodeMirror editor's text, syncing the changes to the Document.
     * There are several cases where we want to ignore a CodeMirror change:
     *  - if we're the master editor, editor changes can be ignored because Document is already listening
     *    for our changes
     *  - if we're a secondary editor, editor changes should be ignored if they were caused by us reacting
     *    to a Document change
     */
    Editor.prototype._handleEditorChange = function (event, editor, changeList) {
        // we're currently syncing from the Document, so don't echo back TO the Document
        if (this._duringSync) {
            return;
        }
        
        // Secondary editor: force creation of "master" editor backing the model, if doesn't exist yet
        this.document._ensureMasterEditor();
        
        if (this.document._masterEditor !== this) {
            // Secondary editor:
            // we're not the ground truth; if we got here, this was a real editor change (not a
            // sync from the real ground truth), so we need to sync from us into the document
            // (which will directly push the change into the master editor).
            // FUTURE: Technically we should add a replaceRange() method to Document and go through
            // that instead of talking to its master editor directly. It's not clear yet exactly
            // what the right Document API would be, though.
            this._duringSync = true;
            this.document._masterEditor._applyChanges(changeList);
            this._duringSync = false;
            
            // Update which lines are hidden inside our editor, since we're not going to go through
            // _applyChanges() in our own editor.
            this._updateHiddenLines();
        }
        // Else, Master editor:
        // we're the ground truth; nothing else to do, since Document listens directly to us
        // note: this change might have been a real edit made by the user, OR this might have
        // been a change synced from another editor
        
        CodeHintManager.handleChange(this);
    };
    
    /**
     * Responds to changes in the Document's text, syncing the changes into our CodeMirror instance.
     * There are several cases where we want to ignore a Document change:
     *  - if we're the master editor, Document changes should be ignored becuase we already have the right
     *    text (either the change originated with us, or it has already been set into us by Document)
     *  - if we're a secondary editor, Document changes should be ignored if they were caused by us sending
     *    the document an editor change that originated with us
     */
    Editor.prototype._handleDocumentChange = function (event, doc, changeList) {
        var change;
        
        // we're currently syncing to the Document, so don't echo back FROM the Document
        if (this._duringSync) {
            return;
        }
        
        if (this.document._masterEditor !== this) {
            // Secondary editor:
            // we're not the ground truth; and if we got here, this was a Document change that
            // didn't come from us (e.g. a sync from another editor, a direct programmatic change
            // to the document, or a sync from external disk changes)... so sync from the Document
            this._duringSync = true;
            this._applyChanges(changeList);
            this._duringSync = false;
        }
        // Else, Master editor:
        // we're the ground truth; nothing to do since Document change is just echoing our
        // editor changes
    };
    
    /**
     * Responds to the Document's underlying file being deleted. The Document is now basically dead,
     * so we must close.
     */
    Editor.prototype._handleDocumentDeleted = function (event) {
        // Pass the delete event along as the cause (needed in MultiRangeInlineEditor)
        $(this).triggerHandler("lostContent", [event]);
    };
    
    /**
     * Responds to language changes, for instance when the file extension is changed.
     */
    Editor.prototype._handleDocumentLanguageChanged = function (event) {
        this._codeMirror.setOption("mode", this._getModeFromDocument());
    };
    
    
    /**
     * Install event handlers on the CodeMirror instance, translating them into 
     * jQuery events on the Editor instance.
     */
    Editor.prototype._installEditorListeners = function () {
        var self = this;
        
        // onKeyEvent is an option in CodeMirror rather than an event--it's a
        // low-level hook for all keyboard events rather than a specific event. For
        // our purposes, though, it's convenient to treat it as an event internally,
        // so we bridge it to jQuery events the same way we do ordinary CodeMirror 
        // events.
        this._codeMirror.setOption("onKeyEvent", function (instance, event) {
            $(self).triggerHandler("keyEvent", [self, event]);
            return event.defaultPrevented;   // false tells CodeMirror we didn't eat the event
        });
        
        // FUTURE: if this list grows longer, consider making this a more generic mapping
        // NOTE: change is a "private" event--others shouldn't listen to it on Editor, only on
        // Document
        this._codeMirror.on("change", function (instance, changeList) {
            $(self).triggerHandler("change", [self, changeList]);
        });
        this._codeMirror.on("cursorActivity", function (instance) {
            $(self).triggerHandler("cursorActivity", [self]);
        });
        this._codeMirror.on("scroll", function (instance) {
            // If this editor is visible, close all dropdowns on scroll.
            // (We don't want to do this if we're just scrolling in a non-visible editor
            // in response to some document change event.)
            if (self.isFullyVisible()) {
                Menus.closeAll();
            }

            $(self).triggerHandler("scroll", [self]);
        });

        // Convert CodeMirror onFocus events to EditorManager activeEditorChanged
        this._codeMirror.on("focus", function () {
            self._focused = true;
            $(self).triggerHandler("focus", [self]);
        });
        
        this._codeMirror.on("blur", function () {
            self._focused = false;
            // EditorManager only cares about other Editors gaining focus, so we don't notify it of anything here
        });

        this._codeMirror.on("update", function (instance) {
            $(self).triggerHandler("update", [self]);
        });
    };
    
    /**
     * Sets the contents of the editor and clears the undo/redo history. Dispatches a change event.
     * Semi-private: only Document should call this.
     * @param {!string} text
     */
    Editor.prototype._resetText = function (text) {
        var perfTimerName = PerfUtils.markStart("Edtitor._resetText()\t" + (!this.document || this.document.file.fullPath));

        var cursorPos = this.getCursorPos(),
            scrollPos = this.getScrollPos();
        
        // This *will* fire a change event, but we clear the undo immediately afterward
        this._codeMirror.setValue(text);
        
        // Make sure we can't undo back to the empty state before setValue()
        this._codeMirror.clearHistory();
        
        // restore cursor and scroll positions
        this.setCursorPos(cursorPos);
        this.setScrollPos(scrollPos.x, scrollPos.y);

        PerfUtils.addMeasurement(perfTimerName);
    };
    
    
    /**
     * Gets the current cursor position within the editor. If there is a selection, returns whichever
     * end of the range the cursor lies at.
     * @param {boolean} expandTabs If true, return the actual visual column number instead of the character offset in
     *      the "ch" property.
     * @return !{line:number, ch:number}
     */
    Editor.prototype.getCursorPos = function (expandTabs) {
        var cursor = this._codeMirror.getCursor();
        
        if (expandTabs) {
            var line    = this._codeMirror.getRange({line: cursor.line, ch: 0}, cursor),
                tabSize = Editor.getTabSize(),
                column  = 0,
                i;

            for (i = 0; i < line.length; i++) {
                if (line[i] === '\t') {
                    column += (tabSize - (column % tabSize));
                } else {
                    column++;
                }
            }
            
            cursor.ch = column;
        }
        
        return cursor;
    };
    
    /**
     * Sets the cursor position within the editor. Removes any selection.
     * @param {number} line The 0 based line number.
     * @param {number} ch  The 0 based character position; treated as 0 if unspecified.
     * @param {boolean} center  true if the view should be centered on the new cursor position
     */
    Editor.prototype.setCursorPos = function (line, ch, center) {
        this._codeMirror.setCursor(line, ch);
        if (center) {
            this.centerOnCursor();
        }
    };
    
    var CENTERING_MARGIN = 0.15;
    
    /**
     * Scrolls the editor viewport to vertically center the line with the cursor,
     * but only if the cursor is currently near the edges of the viewport or
     * entirely outside the viewport.
     *
     * This does not alter the horizontal scroll position.
     *
     * @param {number} centerOptions Option value, or 0 for no options.
     */
    Editor.prototype.centerOnCursor = function (centerOptions) {
        var $scrollerElement = $(this.getScrollerElement());
        var editorHeight = $scrollerElement.height();
        
        // we need to make adjustments for the statusbar's padding on the bottom and the menu bar on top. 
        var statusBarHeight = $scrollerElement.outerHeight() - editorHeight;
        var menuBarHeight = $scrollerElement.offset().top;
        
        var documentCursorPosition = this._codeMirror.cursorCoords(null, "local").bottom;
        var screenCursorPosition = this._codeMirror.cursorCoords(null, "page").bottom - menuBarHeight;
        
        // If the cursor is already reasonably centered, we won't
        // make any change. "Reasonably centered" is defined as
        // not being within CENTERING_MARGIN of the top or bottom
        // of the editor (where CENTERING_MARGIN is a percentage
        // of the editor height).
        // For finding the first item (i.e. find while typing), do
        // not center if hit is in first half of screen because this
        // appears to be an unnecesary scroll.
        if ((_checkTopBoundary(centerOptions) && (screenCursorPosition < editorHeight * CENTERING_MARGIN)) ||
                (_checkBottomBoundary(centerOptions) && (screenCursorPosition > editorHeight * (1 - CENTERING_MARGIN)))) {

            var pos = documentCursorPosition - editorHeight / 2 + statusBarHeight;
            var info = this._codeMirror.getScrollInfo();
            pos = Math.min(Math.max(pos, 0), (info.height - info.clientHeight));
            this.setScrollPos(null, pos);
        }
    };

    /**
     * Given a position, returns its index within the text (assuming \n newlines)
     * @param {!{line:number, ch:number}}
     * @return {number}
     */
    Editor.prototype.indexFromPos = function (coords) {
        return this._codeMirror.indexFromPos(coords);
    };

    /**
     * Returns true if pos is between start and end (inclusive at both ends)
     * @param {{line:number, ch:number}} pos
     * @param {{line:number, ch:number}} start
     * @param {{line:number, ch:number}} end
     *
     */
    Editor.prototype.posWithinRange = function (pos, start, end) {
        var startIndex = this.indexFromPos(start),
            endIndex = this.indexFromPos(end),
            posIndex = this.indexFromPos(pos);

        return posIndex >= startIndex && posIndex <= endIndex;
    };
    
    /**
     * @return {boolean} True if there's a text selection; false if there's just an insertion point
     */
    Editor.prototype.hasSelection = function () {
        return this._codeMirror.somethingSelected();
    };
    
    /**
     * Gets the current selection. Start is inclusive, end is exclusive. If there is no selection,
     * returns the current cursor position as both the start and end of the range (i.e. a selection
     * of length zero).
     * @return {!{start:{line:number, ch:number}, end:{line:number, ch:number}}}
     */
    Editor.prototype.getSelection = function () {
        var selStart = this._codeMirror.getCursor(true),
            selEnd   = this._codeMirror.getCursor(false);
        return { start: selStart, end: selEnd };
    };
    
    /**
     * @return {!string} The currently selected text, or "" if no selection. Includes \n if the
     * selection spans multiple lines (does NOT reflect the Document's line-endings style).
     */
    Editor.prototype.getSelectedText = function () {
        return this._codeMirror.getSelection();
    };
    
    /**
     * Sets the current selection. Start is inclusive, end is exclusive. Places the cursor at the
     * end of the selection range. Optionally centers the around the cursor after
     * making the selection
     *
     * @param {!{line:number, ch:number}} start
     * @param {!{line:number, ch:number}} end
     * @param {boolean} center true to center the viewport
     * @param {number} centerOptions Option value, or 0 for no options.
     */
    Editor.prototype.setSelection = function (start, end, center, centerOptions) {
        this._codeMirror.setSelection(start, end);
        if (center) {
            this.centerOnCursor(centerOptions);
        }
    };

    /**
     * Selects word that the given pos lies within or adjacent to. If pos isn't touching a word
     * (e.g. within a token like "//"), moves the cursor to pos without selecting a range.
     * Adapted from selectWordAt() in CodeMirror v2.
     * @param {!{line:number, ch:number}}
     */
    Editor.prototype.selectWordAt = function (pos) {
        var line = this.document.getLine(pos.line),
            start = pos.ch,
            end = pos.ch;
        
        function isWordChar(ch) {
            return (/\w/).test(ch) || ch.toUpperCase() !== ch.toLowerCase();
        }
        
        while (start > 0 && isWordChar(line.charAt(start - 1))) {
            --start;
        }
        while (end < line.length && isWordChar(line.charAt(end))) {
            ++end;
        }
        this.setSelection({line: pos.line, ch: start}, {line: pos.line, ch: end});
    };
    
    /**
     * Gets the total number of lines in the the document (includes lines not visible in the viewport)
     * @returns {!number}
     */
    Editor.prototype.lineCount = function () {
        return this._codeMirror.lineCount();
    };
    
    /**
     * Gets the number of the first visible line in the editor.
     * @returns {number} The 0-based index of the first visible line.
     */
    Editor.prototype.getFirstVisibleLine = function () {
        return (this._visibleRange ? this._visibleRange.startLine : 0);
    };
    
    /**
     * Gets the number of the last visible line in the editor.
     * @returns {number} The 0-based index of the last visible line.
     */
    Editor.prototype.getLastVisibleLine = function () {
        return (this._visibleRange ? this._visibleRange.endLine : this.lineCount() - 1);
    };

    /* Hides the specified line number in the editor
     * @param {!from} line to start hiding from (inclusive)
     * @param {!to} line to end hiding at (exclusive)
     */
    Editor.prototype._hideLines = function (from, to) {
        if (to <= from) {
            return;
        }
        
        var value = this._codeMirror.markText(
            {line: from, ch: 0},
            {line: to - 1, ch: this._codeMirror.getLine(to - 1).length},
            {collapsed: true, inclusiveLeft: true, inclusiveRight: true}
        );
        
        return value;
    };

    /**
     * Gets the total height of the document in pixels (not the viewport)
     * @returns {!number} height in pixels
     */
    Editor.prototype.totalHeight = function () {
        return this.getScrollerElement().scrollHeight;
    };

    /**
     * Gets the scroller element from the editor.
     * @returns {!HTMLDivElement} scroller
     */
    Editor.prototype.getScrollerElement = function () {
        return this._codeMirror.getScrollerElement();
    };
    
    /**
     * Gets the root DOM node of the editor.
     * @returns {!HTMLDivElement} The editor's root DOM node.
     */
    Editor.prototype.getRootElement = function () {
        return this._codeMirror.getWrapperElement();
    };
    
    /**
     * Gets the lineSpace element within the editor (the container around the individual lines of code).
     * FUTURE: This is fairly CodeMirror-specific. Logic that depends on this may break if we switch
     * editors.
     * @returns {!HTMLDivElement} The editor's lineSpace element.
     */
    Editor.prototype._getLineSpaceElement = function () {
        return $(".CodeMirror-lines", this.getScrollerElement()).children().get(0);
    };
    
    /**
     * Returns the current scroll position of the editor.
     * @returns {{x:number, y:number}} The x,y scroll position in pixels
     */
    Editor.prototype.getScrollPos = function () {
        var scrollInfo = this._codeMirror.getScrollInfo();
        return { x: scrollInfo.left, y: scrollInfo.top };
    };
    
    /**
     * Sets the current scroll position of the editor.
     * @param {number} x scrollLeft position in pixels
     * @param {number} y scrollTop position in pixels
     */
    Editor.prototype.setScrollPos = function (x, y) {
        this._codeMirror.scrollTo(x, y);
    };

    /**
     * Adds an inline widget below the given line. If any inline widget was already open for that
     * line, it is closed without warning.
     * @param {!{line:number, ch:number}} pos  Position in text to anchor the inline.
     * @param {!InlineWidget} inlineWidget The widget to add.
     * @param {boolean=} scrollLineIntoView Scrolls the associated line into view. Default true.
     */
    Editor.prototype.addInlineWidget = function (pos, inlineWidget, scrollLineIntoView) {
        var self = this;
        
        this.removeAllInlineWidgetsForLine(pos.line);

        if (scrollLineIntoView === undefined) {
            scrollLineIntoView = true;
        }

        if (scrollLineIntoView) {
            this._codeMirror.scrollIntoView(pos);
        }

        inlineWidget.info = this._codeMirror.addLineWidget(pos.line, inlineWidget.htmlContent,
                                                           { coverGutter: true, noHScroll: true });
        CodeMirror.on(inlineWidget.info.line, "delete", function () {
            self._removeInlineWidgetInternal(inlineWidget);
            inlineWidget.onClosed();
        });
        this._inlineWidgets.push(inlineWidget);

        // Callback to widget once parented to the editor
        inlineWidget.onAdded();
    };
    
    /**
     * Removes all inline widgets
     */
    Editor.prototype.removeAllInlineWidgets = function () {
        // copy the array because _removeInlineWidgetInternal will modifying the original
        var widgets = [].concat(this.getInlineWidgets());
        
        widgets.forEach(function (widget) {
            this.removeInlineWidget(widget);
        }, this);
    };
    
    /**
     * Removes the given inline widget.
     * @param {number} inlineWidget The widget to remove.
     */
    Editor.prototype.removeInlineWidget = function (inlineWidget) {
        var lineNum = this._getInlineWidgetLineNumber(inlineWidget);
        
        this._codeMirror.removeLineWidget(inlineWidget.info);
        this._removeInlineWidgetInternal(inlineWidget);
        inlineWidget.onClosed();
    };
    
    /**
     * Removes all inline widgets for a given line
     * @param {number} lineNum The line number to modify
     */
    Editor.prototype.removeAllInlineWidgetsForLine = function (lineNum) {
        var lineInfo = this._codeMirror.lineInfo(lineNum),
            widgetInfos = (lineInfo && lineInfo.widgets) ? [].concat(lineInfo.widgets) : null,
            self = this;
        
        if (widgetInfos && widgetInfos.length) {
            // Map from CodeMirror LineWidget to Brackets InlineWidget
            var inlineWidget,
                allWidgetInfos = this._inlineWidgets.map(function (w) {
                    return w.info;
                });

            widgetInfos.forEach(function (info) {
                // Lookup the InlineWidget object using the same index
                inlineWidget = self._inlineWidgets[allWidgetInfos.indexOf(info)];
                self.removeInlineWidget(inlineWidget);
            });

        }
    };
    
    /**
     * Cleans up the given inline widget from our internal list of widgets.
     * @param {number} inlineId  id returned by addInlineWidget().
     */
    Editor.prototype._removeInlineWidgetInternal = function (inlineWidget) {
        var i;
        var l = this._inlineWidgets.length;
        for (i = 0; i < l; i++) {
            if (this._inlineWidgets[i] === inlineWidget) {
                this._inlineWidgets.splice(i, 1);
                break;
            }
        }
    };

    /**
     * Returns a list of all inline widgets currently open in this editor. Each entry contains the
     * inline's id, and the data parameter that was passed to addInlineWidget().
     * @return {!Array.<{id:number, data:Object}>}
     */
    Editor.prototype.getInlineWidgets = function () {
        return this._inlineWidgets;
    };

    /**
     * Returns the offset of the top of the virtual scroll area relative to the browser window (not the editor
     * itself). Mainly useful for calculations related to scrollIntoView(), where you're starting with the
     * offset() of a child widget (relative to the browser window) and need to figure out how far down it is from
     * the top of the virtual scroll area (excluding the top padding).
     * @return {number}
     */
    Editor.prototype.getVirtualScrollAreaTop = function () {
        var topPadding = this._getLineSpaceElement().offsetTop, // padding within mover
            scroller = this.getScrollerElement();
        return $(scroller).offset().top - scroller.scrollTop + topPadding;
    };

    /**
     * Sets the height of an inline widget in this editor. 
     * @param {!InlineWidget} inlineWidget The widget whose height should be set.
     * @param {!number} height The height of the widget.
     * @param {boolean} ensureVisible Whether to scroll the entire widget into view.
     */
    Editor.prototype.setInlineWidgetHeight = function (inlineWidget, height, ensureVisible) {
        var self = this,
            node = inlineWidget.htmlContent,
            oldHeight = (node && $(node).height()) || 0,
            changed = (oldHeight !== height),
            isAttached = inlineWidget.info !== undefined;

        // Make sure we set an explicit height on the widget, so children can use things like
        // min-height if they want.
        if (changed || !node.style.height) {
            $(node).height(height);

            if (isAttached) {
                // Notify CodeMirror for the height change
                inlineWidget.info.changed();
            }
        }

        if (ensureVisible && isAttached) {
            var offset = $(node).offset(), // offset relative to document
                position = $(node).position(), // position within parent linespace
                scrollerTop = self.getVirtualScrollAreaTop();

            self._codeMirror.scrollIntoView({
                left: position.left,
                top: offset.top - scrollerTop,
                right: position.left, // don't try to make the right edge visible
                bottom: offset.top + height - scrollerTop
            });
        }
    };
    
    /**
     * @private
     * Get the starting line number for an inline widget.
     * @param {!InlineWidget} inlineWidget 
     * @return {number} The line number of the widget or -1 if not found.
     */
    Editor.prototype._getInlineWidgetLineNumber = function (inlineWidget) {
        return this._codeMirror.getLineNumber(inlineWidget.info.line);
    };
    
    /** Gives focus to the editor control */
    Editor.prototype.focus = function () {
        // Focusing an editor synchronously triggers focus/blur handlers. If a blur handler attemps to focus
        // another editor, we'll put CM in a bad state (because CM assumes programmatically focusing itself
        // will always succeed, and if you're in the middle of another focus change that appears to be untrue).
        // So instead, we simply ignore reentrant focus attempts.
        // See bug #2951 for an example of this happening and badly hosing things.
        if (_duringFocus) {
            return;
        }
        
        _duringFocus = true;
        try {
            this._codeMirror.focus();
        } finally {
            _duringFocus = false;
        }
    };
    
    /** Returns true if the editor has focus */
    Editor.prototype.hasFocus = function () {
        return this._focused;
    };
    
    /**
     * Re-renders the editor UI
     * @param {boolean=} handleResize true if this is in response to resizing the editor. Default false.
     */
    Editor.prototype.refresh = function (handleResize) {
        // If focus is currently in a child of the CodeMirror editor (e.g. in an inline widget), but not in
        // the CodeMirror input field itself, remember the focused item so we can restore focus after the 
        // refresh (which might cause the widget to be removed from the display list temporarily).
        var focusedItem = window.document.activeElement,
            restoreFocus = $.contains(this._codeMirror.getScrollerElement(), focusedItem);
        this._codeMirror.refresh();
        if (restoreFocus) {
            focusedItem.focus();
        }
    };
    
    /**
     * Re-renders the editor, and all children inline editors.
     * @param {boolean=} handleResize true if this is in response to resizing the editor. Default false.
     */
    Editor.prototype.refreshAll = function (handleResize) {
        this.refresh(handleResize);
        this.getInlineWidgets().forEach(function (inlineWidget) {
            inlineWidget.refresh();
        });
    };
    
    /** Undo the last edit. */
    Editor.prototype.undo = function () {
        this._codeMirror.undo();
    };
    
    /** Redo the last un-done edit. */
    Editor.prototype.redo = function () {
        this._codeMirror.redo();
    };
    
    /**
     * Shows or hides the editor within its parent. Does not force its ancestors to
     * become visible.
     * @param {boolean} show true to show the editor, false to hide it
     * @param {boolean} refresh true (default) to refresh the editor, false to skip refreshing it
     */
    Editor.prototype.setVisible = function (show, refresh) {
        $(this.getRootElement()).css("display", (show ? "" : "none"));
        if (show && (refresh || refresh === undefined)) {
            this.refresh();
        }
        if (show) {
            this._inlineWidgets.forEach(function (inlineWidget) {
                inlineWidget.onParentShown();
            });
        }
    };
    
    /**
     * Returns true if the editor is fully visible--i.e., is in the DOM, all ancestors are
     * visible, and has a non-zero width/height.
     */
    Editor.prototype.isFullyVisible = function () {
        return $(this.getRootElement()).is(":visible");
    };
    
    /**
     * Gets the syntax-highlighting mode for the current selection or cursor position. (The mode may
     * vary within one file due to embedded languages, e.g. JS embedded in an HTML script block).
     *
     * Returns null if the mode at the start of the selection differs from the mode at the end -
     * an *approximation* of whether the mode is consistent across the whole range (a pattern like
     * A-B-A would return A as the mode, not null).
     *
     * @return {?(Object|string)} Name of syntax-highlighting mode, or object containing a "name" property
     *     naming the mode along with configuration options required by the mode. 
     *     See {@link LanguageManager#getLanguageForFileExtension()} and {@link Language#getMode()}.
     */
    Editor.prototype.getModeForSelection = function () {
        // Check for mixed mode info
        var sel         = this.getSelection(),
            outerMode   = this._codeMirror.getMode(),
            startMode   = TokenUtils.getModeAt(this._codeMirror, sel.start),
            isMixed     = (outerMode.name !== startMode.name);

        if (isMixed) {
            // If mixed mode, check that mode is the same at start & end of selection
            if (sel.start.line !== sel.end.line || sel.start.ch !== sel.end.ch) {
                var endMode = TokenUtils.getModeAt(this._codeMirror, sel.end);
                
                if (startMode.name !== endMode.name) {
                    return null;
                }
            }

            return startMode.name;
        } else {
            // Mode does not vary: just use the editor-wide mode
            return this._codeMirror.getOption("mode");
        }
    };
    
    Editor.prototype.getLanguageForSelection = function () {
        return this.document.getLanguage().getLanguageForMode(this.getModeForSelection());
    };
    
    /**
     * Gets the syntax-highlighting mode for the document.
     *
     * @return {Object|String} Object or Name of syntax-highlighting mode; see {@link LanguageManager#getLanguageForFileExtension()} and {@link Language#getMode()}.
     */
    Editor.prototype.getModeForDocument = function () {
        return this._codeMirror.getOption("mode");
    };
    
    /**
     * The Document we're bound to
     * @type {!Document}
     */
    Editor.prototype.document = null;
    
    /**
     * If true, we're in the middle of syncing to/from the Document. Used to ignore spurious change
     * events caused by us (vs. change events caused by others, which we need to pay attention to).
     * @type {!boolean}
     */
    Editor.prototype._duringSync = false;
    
    /**
     * @private
     * NOTE: this is actually "semi-private": EditorManager also accesses this field... as well as
     * a few other modules. However, we should try to gradually move most code away from talking to
     * CodeMirror directly.
     * @type {!CodeMirror}
     */
    Editor.prototype._codeMirror = null;
    
    /**
     * @private
     * @type {!Array.<{id:number, data:Object}>}
     */
    Editor.prototype._inlineWidgets = null;

    /**
     * @private
     * @type {?TextRange}
     */
    Editor.prototype._visibleRange = null;
    
    
    // Global settings that affect all Editor instances (both currently open Editors as well as those created
    // in the future)

    /**
     * Sets whether to use tab characters (vs. spaces) when inserting new text. Affects all Editors.
     * @param {boolean} value
     */
    Editor.setUseTabChar = function (value) {
        _useTabChar = value;
        _instances.forEach(function (editor) {
            editor._codeMirror.setOption("indentWithTabs", _useTabChar);
        });
        
        _prefs.setValue("useTabChar", Boolean(_useTabChar));
    };
    
    /** @type {boolean} Gets whether all Editors use tab characters (vs. spaces) when inserting new text */
    Editor.getUseTabChar = function () {
        return _useTabChar;
    };

    /**
     * Sets tab character width. Affects all Editors.
     * @param {number} value
     */
    Editor.setTabSize = function (value) {
        _tabSize = value;
        _instances.forEach(function (editor) {
            editor._codeMirror.setOption("tabSize", _tabSize);
        });
        
        _prefs.setValue("tabSize", _tabSize);
    };
    
    /** @type {number} Get indent unit  */
    Editor.getTabSize = function () {
        return _tabSize;
    };

    /**
     * Sets indentation width. Affects all Editors.
     * @param {number} value
     */
    Editor.setIndentUnit = function (value) {
        _indentUnit = value;
        _instances.forEach(function (editor) {
            editor._codeMirror.setOption("indentUnit", _indentUnit);
        });
        
        _prefs.setValue("indentUnit", _indentUnit);
    };
    
    /** @type {number} Get indentation width */
    Editor.getIndentUnit = function () {
        return _indentUnit;
    };
    
<<<<<<< HEAD
    
    /**
     * Sets the auto close brackets. Affects all Editors.
     * @param {boolean} value
     */
    Editor.setCloseBrackets = function (value) {
        _closeBrackets = value;
        _instances.forEach(function (editor) {
            editor._codeMirror.setOption("autoCloseBrackets", _closeBrackets);
        });
        
        _prefs.setValue("closeBrackets", Boolean(_closeBrackets));
    };
    
    /** @type {boolean} Gets whether all Editors use auto close brackets */
    Editor.getCloseBrackets = function () {
        return _closeBrackets;
    };
    
    
    // Global commands that affect the currently focused Editor instance, wherever it may be
    CommandManager.register(Strings.CMD_SELECT_ALL,     Commands.EDIT_SELECT_ALL, _handleSelectAll);

=======
>>>>>>> 0cc3e5f4
    // Define public API
    exports.Editor                  = Editor;
    exports.BOUNDARY_CHECK_NORMAL   = BOUNDARY_CHECK_NORMAL;
    exports.BOUNDARY_IGNORE_TOP     = BOUNDARY_IGNORE_TOP;
});<|MERGE_RESOLUTION|>--- conflicted
+++ resolved
@@ -348,7 +348,7 @@
             matchBrackets: true,
             dragDrop: false,    // work around issue #1123
             extraKeys: codeMirrorKeyMap,
-			autoCloseBrackets: _closeBrackets,
+            autoCloseBrackets: _closeBrackets,
             autoCloseTags: {
                 whenOpening: true,
                 whenClosing: true,
@@ -1345,8 +1345,6 @@
         return _indentUnit;
     };
     
-<<<<<<< HEAD
-    
     /**
      * Sets the auto close brackets. Affects all Editors.
      * @param {boolean} value
@@ -1365,12 +1363,6 @@
         return _closeBrackets;
     };
     
-    
-    // Global commands that affect the currently focused Editor instance, wherever it may be
-    CommandManager.register(Strings.CMD_SELECT_ALL,     Commands.EDIT_SELECT_ALL, _handleSelectAll);
-
-=======
->>>>>>> 0cc3e5f4
     // Define public API
     exports.Editor                  = Editor;
     exports.BOUNDARY_CHECK_NORMAL   = BOUNDARY_CHECK_NORMAL;
