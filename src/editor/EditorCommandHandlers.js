/*
 * Copyright (c) 2012 Adobe Systems Incorporated. All rights reserved.
 *  
 * Permission is hereby granted, free of charge, to any person obtaining a
 * copy of this software and associated documentation files (the "Software"), 
 * to deal in the Software without restriction, including without limitation 
 * the rights to use, copy, modify, merge, publish, distribute, sublicense, 
 * and/or sell copies of the Software, and to permit persons to whom the 
 * Software is furnished to do so, subject to the following conditions:
 *  
 * The above copyright notice and this permission notice shall be included in
 * all copies or substantial portions of the Software.
 *  
 * THE SOFTWARE IS PROVIDED "AS IS", WITHOUT WARRANTY OF ANY KIND, EXPRESS OR
 * IMPLIED, INCLUDING BUT NOT LIMITED TO THE WARRANTIES OF MERCHANTABILITY, 
 * FITNESS FOR A PARTICULAR PURPOSE AND NONINFRINGEMENT. IN NO EVENT SHALL THE
 * AUTHORS OR COPYRIGHT HOLDERS BE LIABLE FOR ANY CLAIM, DAMAGES OR OTHER 
 * LIABILITY, WHETHER IN AN ACTION OF CONTRACT, TORT OR OTHERWISE, ARISING 
 * FROM, OUT OF OR IN CONNECTION WITH THE SOFTWARE OR THE USE OR OTHER 
 * DEALINGS IN THE SOFTWARE.
 * 
 */

/*jslint vars: true, plusplus: true, devel: true, browser: true, nomen: true, indent: 4, maxerr: 50 */
/*global define, $ */


/**
 * Text-editing commands that apply to whichever Editor is currently focused
 */
define(function (require, exports, module) {
    "use strict";

    // Load dependent modules
    var Commands           = require("command/Commands"),
        Strings            = require("strings"),
        CommandManager     = require("command/CommandManager"),
        EditorManager      = require("editor/EditorManager"),
        StringUtils        = require("utils/StringUtils"),
        TokenUtils         = require("utils/TokenUtils");
<<<<<<< HEAD

=======
>>>>>>> 9304d9b3
    
    /**
     * List of constants
     */
    var DIRECTION_UP    = -1;
    var DIRECTION_DOWN  = +1;
    
    
    /**
     * @private
     * Searchs for an uncommented line between startLine and endLine
     * @param {!Editor} editor
     * @param {!number} startLine - valid line inside the document
     * @param {!number} endLine - valid line inside the document
     * @return {boolean} true if there is at least one uncommented line
     */
    function _containsUncommented(editor, startLine, endLine, prefix) {
        var lineExp = new RegExp("^\\s*" + StringUtils.regexEscape(prefix));
        var containsUncommented = false;
        var i;
        var line;
        for (i = startLine; i <= endLine; i++) {
            line = editor.document.getLine(i);
            // A line is commented out if it starts with 0-N whitespace chars, then "//"
            if (!line.match(lineExp) && line.match(/\S/)) {
                containsUncommented = true;
                break;
            }
        }
        return containsUncommented;
    }
    
    /**
     * Add or remove line-comment tokens to all the lines in the selected range, preserving selection
     * and cursor position. Applies to currently focused Editor.
     * 
     * If all non-whitespace lines are already commented out, then we uncomment; otherwise we comment
     * out. Commenting out adds the prefix at column 0 of every line. Uncommenting removes the first prefix
     * on each line (if any - empty lines might not have one).
     */
    function lineCommentPrefix(editor, prefix) {
        var doc = editor.document;
        var sel = editor.getSelection();
        var startLine = sel.start.line;
        var endLine = sel.end.line;
        
        // Is a range of text selected? (vs just an insertion pt)
        var hasSelection = (startLine !== endLine) || (sel.start.ch !== sel.end.ch);
        
        // In full-line selection, cursor pos is start of next line - but don't want to modify that line
        if (sel.end.ch === 0 && hasSelection) {
            endLine--;
        }
        
        // Decide if we're commenting vs. un-commenting
        // Are there any non-blank lines that aren't commented out? (We ignore blank lines because
        // some editors like Sublime don't comment them out)
        var containsUncommented = _containsUncommented(editor, startLine, endLine, prefix);
        var i;
        var line;
        var updateSelection = false;
        
        // Make the edit
        doc.batchOperation(function () {
            
            if (containsUncommented) {
                // Comment out - prepend "//" to each line
                for (i = startLine; i <= endLine; i++) {
                    doc.replaceRange(prefix, {line: i, ch: 0});
                }
                
                // Make sure selection includes "//" that was added at start of range
                if (sel.start.ch === 0 && hasSelection) {
                    updateSelection = true;
                }
                
            } else {
                // Uncomment - remove first "//" on each line (if any)
                for (i = startLine; i <= endLine; i++) {
                    line = doc.getLine(i);
                    var commentI = line.indexOf(prefix);
                    if (commentI !== -1) {
                        doc.replaceRange("", {line: i, ch: commentI}, {line: i, ch: commentI + prefix.length});
                    }
                }
            }
        });
        
        // Update the selection after the document batch so it's not blown away on resynchronization
        // if this editor is not the master editor.
        if (updateSelection) {
            // use *current* selection end, which has been updated for our text insertions
            editor.setSelection({line: startLine, ch: 0}, editor.getSelection().end);
        }
    }
    
    
    /**
     * @private
     * Moves the token context to the token that starts the block-comment. Ctx starts in a block-comment.
     * Returns the position of the prefix or null if gets to the start of the document and didn't found it.
     * @param {!{editor:{CodeMirror}, pos:{ch:{string}, line:{number}}, token:{object}}} ctx - token context
     * @param {!RegExp} prefixExp - a valid regular expression
     * @return {?{line: number, ch: number}}
     */
    function _findCommentStart(ctx, prefixExp) {
        var result = true;
        
        while (result && !ctx.token.string.match(prefixExp)) {
            result = TokenUtils.moveSkippingWhitespace(TokenUtils.movePrevToken, ctx);
        }
        return result ? {line: ctx.pos.line, ch: ctx.token.start} : null;
    }
    
    /**
     * @private
     * Moves the token context to the token that ends the block-comment. Ctx starts in a block-comment.
     * Returns the position of the sufix or null if gets to the end of the document and didn't found it.
     * @param {!{editor:{CodeMirror}, pos:{ch:{string}, line:{number}}, token:{object}}} ctx - token context
     * @param {!RegExp} suffixExp - a valid regular expression
     * @param {!number} suffixLen - length of the suffix
     * @return {?{line: number, ch: number}}
     */
    function _findCommentEnd(ctx, suffixExp, suffixLen) {
        var result = true;
        
        while (result && !ctx.token.string.match(suffixExp)) {
            result = TokenUtils.moveSkippingWhitespace(TokenUtils.moveNextToken, ctx);
        }
        return result ? {line: ctx.pos.line, ch: ctx.token.end - suffixLen} : null;
    }
    
    /**
     * @private
     * Moves the token context to the next block-comment if there is one before end.
     * @param {!{editor:{CodeMirror}, pos:{ch:{string}, line:{number}}, token:{object}}} ctx - token context
     * @param {!{line: number, ch: number}} end - where to stop searching
     * @param {!RegExp} prefixExp - a valid regular expression
     * @return {boolean} - true if it found a block-comment
     */
    function _findNextBlockComment(ctx, end, prefixExp) {
        var index  = ctx.editor.indexFromPos(end),
            inside = ctx.editor.indexFromPos(ctx.pos) <= index,
            result = true;
        
        while (result && inside && !ctx.token.string.match(prefixExp)) {
            result = TokenUtils.moveSkippingWhitespace(TokenUtils.moveNextToken, ctx);
            inside = ctx.editor.indexFromPos(ctx.pos) <= index;
        }
        return result && inside && !!ctx.token.string.match(prefixExp);
    }
    
    /**
     * Add or remove block-comment tokens to the selection, preserving selection
     * and cursor position. Applies to the currently focused Editor.
     * 
     * If the selection is inside a block-comment or one block-comment is inside or partially
     * inside the selection we uncomment; otherwise we comment out.
     * Commenting out adds the prefix before the selection and the suffix after.
     * Uncommenting removes them.
     * 
     * If slashComment is true and the start or end of the selection is inside a line-comment it 
     * will try to do a line uncomment if is not actually inside a bigger block comment and all
     * the lines in the selection are line-commented.
     *
     * @param {!Editor} editor
     * @param {!string} prefix, e.g. "<!--"
     * @param {!string} suffix, e.g. "-->"
     * @param {?string} linePrefix, e.g. "//"
     */
    function blockCommentPrefixSuffix(editor, prefix, suffix, linePrefix) {
        
        var doc            = editor.document,
            sel            = editor.getSelection(),
            ctx            = TokenUtils.getInitialContext(editor._codeMirror, {line: sel.start.line, ch: sel.start.ch}),
            startCtx       = TokenUtils.getInitialContext(editor._codeMirror, {line: sel.start.line, ch: sel.start.ch}),
            endCtx         = TokenUtils.getInitialContext(editor._codeMirror, {line: sel.end.line, ch: sel.end.ch}),
            prefixExp      = new RegExp("^" + StringUtils.regexEscape(prefix), "g"),
            suffixExp      = new RegExp(StringUtils.regexEscape(suffix) + "$", "g"),
            lineExp        = linePrefix ? new RegExp("^" + StringUtils.regexEscape(linePrefix)) : null,
            prefixPos      = null,
            suffixPos      = null,
            canComment     = false,
            invalidComment = false,
            lineUncomment  = false,
            newSelection;
        
        var result, text, line;
        
        // Move the context to the first non-empty token.
        if (!ctx.token.className && ctx.token.string.trim().length === 0) {
            result = TokenUtils.moveSkippingWhitespace(TokenUtils.moveNextToken, ctx);
        }
        
        // Check if we should just do a line uncomment (if all lines in the selection are commented).
        if (lineExp && (ctx.token.string.match(lineExp) || endCtx.token.string.match(lineExp))) {
            var startCtxIndex = editor.indexFromPos({line: ctx.pos.line, ch: ctx.token.start});
            var endCtxIndex   = editor.indexFromPos({line: endCtx.pos.line, ch: endCtx.token.start + endCtx.token.string.length});
            
            // Find if we aren't actually inside a block-comment
            result = true;
            while (result && ctx.token.string.match(lineExp)) {
                result = TokenUtils.moveSkippingWhitespace(TokenUtils.movePrevToken, ctx);
            }
            
            // If we aren't in a block-comment.
            if (!result || ctx.token.className !== "comment" || ctx.token.string.match(suffixExp)) {
                // Is a range of text selected? (vs just an insertion pt)
                var hasSelection = (sel.start.line !== sel.end.line) || (sel.start.ch !== sel.end.ch);
                
                // In full-line selection, cursor pos is start of next line - but don't want to modify that line
                var endLine = sel.end.line;
                if (sel.end.ch === 0 && hasSelection) {
                    endLine--;
                }
                
                // Find if all the lines are line-commented.
                if (!_containsUncommented(editor, sel.start.line, endLine, linePrefix)) {
                    lineUncomment = true;
                
                // Block-comment in all the other cases
                } else {
                    canComment = true;
                }
            } else {
                prefixPos = _findCommentStart(startCtx, prefixExp);
                suffixPos = _findCommentEnd(startCtx, suffixExp, suffix.length);
            }
            
        // If we are in a selection starting and ending in invalid tokens and with no content (not considering spaces),
        // find if we are inside a block-comment.
        } else if (startCtx.token.className === null && endCtx.token.className === null &&
                !editor.posWithinRange(ctx.pos, startCtx.pos, endCtx.pos)) {
            result = TokenUtils.moveSkippingWhitespace(TokenUtils.moveNextToken, startCtx);
            
            // We found a comment, find the start and end and check if the selection is inside the block-comment.
            if (startCtx.token.className === "comment") {
                prefixPos = _findCommentStart(startCtx, prefixExp);
                suffixPos = _findCommentEnd(startCtx, suffixExp, suffix.length);
                
                if (prefixPos !== null && suffix !== null && !editor.posWithinRange(sel.start, prefixPos, suffixPos)) {
                    canComment = true;
                }
            } else {
                canComment = true;
            }
        
        // If the start is inside a comment, find the prefix and suffix positions.
        } else if (ctx.token.className === "comment") {
            prefixPos = _findCommentStart(ctx, prefixExp);
            suffixPos = _findCommentEnd(ctx, suffixExp, suffix.length);
            
        // If not try to find the first comment inside the selection.
        } else {
            result = _findNextBlockComment(ctx, sel.end, prefixExp);
            
            // If nothing was found is ok to comment.
            if (!result) {
                canComment = true;
            } else {
                if (!ctx.token.string.match(prefixExp)) {
                    prefixPos = _findCommentStart(ctx, prefixExp);
                } else {
                    prefixPos = {line: ctx.pos.line, ch: ctx.token.start};
                }
                suffixPos = _findCommentEnd(ctx, suffixExp, suffix.length);
            }
        }
        
        // Search if there is another comment in the selection. Do nothing if there is one.
        if (!canComment && !invalidComment && !lineUncomment && suffixPos) {
            var start = {line: suffixPos.line, ch: suffixPos.ch + suffix.length + 1};
            if (editor.posWithinRange(start, sel.start, sel.end)) {
                // Start searching at the next token, if there is one.
                result = TokenUtils.moveSkippingWhitespace(TokenUtils.moveNextToken, ctx) &&
                         _findNextBlockComment(ctx, sel.end, prefixExp);
                
                if (result) {
                    invalidComment = true;
                }
            }
        }
        
        
        // Make the edit
        if (invalidComment) {
            return;
        
        } else if (lineUncomment) {
            lineCommentPrefix(editor, linePrefix);
        
        } else {
            doc.batchOperation(function () {
                
                if (canComment) {
                    // Comment out - add the suffix to the start and the prefix to the end.
                    var completeLineSel = sel.start.ch === 0 && sel.end.ch === 0 && sel.start.line < sel.end.line;
                    if (completeLineSel) {
                        doc.replaceRange(suffix + "\n", sel.end);
                        doc.replaceRange(prefix + "\n", sel.start);
                    } else {
                        doc.replaceRange(suffix, sel.end);
                        doc.replaceRange(prefix, sel.start);
                    }
                    
                    // Correct the selection.
                    if (completeLineSel) {
                        newSelection = {start: {line: sel.start.line + 1, ch: 0}, end: {line: sel.end.line + 1, ch: 0}};
                    } else {
                        var newSelStart = {line: sel.start.line, ch: sel.start.ch + prefix.length};
                        if (sel.start.line === sel.end.line) {
                            newSelection = {start: newSelStart, end: {line: sel.end.line, ch: sel.end.ch + prefix.length}};
                        } else {
                            newSelection = {start: newSelStart, end: {line: sel.end.line, ch: sel.end.ch}};
                        }
                    }
                
                // Uncomment - remove prefix and suffix.
                } else {
                    // Find if the prefix and suffix are at the ch 0 and if they are the only thing in the line.
                    // If both are found we assume that a complete line selection comment added new lines, so we remove them.
                    var prefixAtStart = false, suffixAtStart = false;
                    
                    line = doc.getLine(prefixPos.line).trim();
                    prefixAtStart = prefixPos.ch === 0 && prefix.length === line.length;
                    if (suffixPos) {
                        line = doc.getLine(suffixPos.line).trim();
                        suffixAtStart = suffixPos.ch === 0 && suffix.length === line.length;
                    }
                    
                    // Remove the suffix if there is one
                    if (suffixPos) {
                        if (prefixAtStart && suffixAtStart) {
                            doc.replaceRange("", suffixPos, {line: suffixPos.line + 1, ch: 0});
                        } else {
                            doc.replaceRange("", suffixPos, {line: suffixPos.line, ch: suffixPos.ch + suffix.length});
                        }
                    }
                    
                    // Remove the prefix
                    if (prefixAtStart && suffixAtStart) {
                        doc.replaceRange("", prefixPos, {line: prefixPos.line + 1, ch: 0});
                    } else {
                        doc.replaceRange("", prefixPos, {line: prefixPos.line, ch: prefixPos.ch + prefix.length});
                    }
                }
            });
            
            // Update the selection after the document batch so it's not blown away on resynchronization
            // if this editor is not the master editor.
            if (newSelection) {
                editor.setSelection(newSelection.start, newSelection.end);
            }
        }
    }
    
    
    /**
     * Add or remove block-comment tokens to the selection, preserving selection
     * and cursor position. Applies to the currently focused Editor.
     * 
     * The implementation uses blockCommentPrefixSuffix, with the exception of the case where
     * there is no selection on a uncommented and not empty line. In this case the whole lines gets
     * commented in a block-comment.
     *
     * @param {!Editor} editor
     * @param {!String} prefix
     * @param {!String} suffix
     */
    function lineCommentPrefixSuffix(editor, prefix, suffix) {
        var sel             = editor.getSelection(),
            selStart        = sel.start,
            selEnd          = sel.end,
            prefixExp       = new RegExp("^" + StringUtils.regexEscape(prefix), "g"),
            isLineSelection = sel.start.ch === 0 && sel.end.ch === 0 && sel.start.line !== sel.end.line,
            isMultipleLine  = sel.start.line !== sel.end.line,
            lineLength      = editor.document.getLine(sel.start.line).length;
        
        // Line selections already behave like we want to
        if (!isLineSelection) {
            // For a multiple line selection transform it to a multiple whole line selection
            if (isMultipleLine) {
                selStart = {line: sel.start.line, ch: 0};
                selEnd   = {line: sel.end.line + 1, ch: 0};
            
            // For one line selections, just start at column 0 and end at the end of the line
            } else {
                selStart = {line: sel.start.line, ch: 0};
                selEnd   = {line: sel.end.line, ch: lineLength};
            }
        }
        
        // If the selection includes a comment or is already a line selection, delegate to Block-Comment
        var ctx       = TokenUtils.getInitialContext(editor._codeMirror, {line: selStart.line, ch: selStart.ch});
        var result    = TokenUtils.moveSkippingWhitespace(TokenUtils.moveNextToken, ctx);
        var className = ctx.token.className;
        result        = result && _findNextBlockComment(ctx, selEnd, prefixExp);
        
        if (className === "comment" || result || isLineSelection) {
            blockCommentPrefixSuffix(editor, prefix, suffix);
        } else {
            // Set the new selection and comment it
            editor.setSelection(selStart, selEnd);
            blockCommentPrefixSuffix(editor, prefix, suffix);
            
            // Restore the old selection taking into account the prefix change
            if (isMultipleLine) {
                sel.start.line++;
                sel.end.line++;
            } else {
                sel.start.ch += prefix.length;
                sel.end.ch += prefix.length;
            }
            editor.setSelection(sel.start, sel.end);
        }
    }
    
    
    /**
     * Invokes a language-specific block-comment/uncomment handler
     * @param {?Editor} editor If unspecified, applies to the currently focused editor
     */
    function blockComment(editor) {
        editor = editor || EditorManager.getFocusedEditor();
        if (!editor) {
            return;
        }
        
        var language = editor.getLanguageForSelection();
        
        if (language.hasBlockCommentSyntax()) {
            // getLineCommentPrefix returns null if no line comment syntax is defined
            blockCommentPrefixSuffix(editor, language.getBlockCommentPrefix(), language.getBlockCommentSuffix(), language.getLineCommentPrefix());
        }
    }
    
    /**
     * Invokes a language-specific line-comment/uncomment handler
     * @param {?Editor} editor If unspecified, applies to the currently focused editor
     */
    function lineComment(editor) {
        editor = editor || EditorManager.getFocusedEditor();
        if (!editor) {
            return;
        }
        
        var language = editor.getLanguageForSelection();
        
        if (language.hasLineCommentSyntax()) {
            lineCommentPrefix(editor, language.getLineCommentPrefix());
        } else if (language.hasBlockCommentSyntax()) {
            lineCommentPrefixSuffix(editor, language.getBlockCommentPrefix(), language.getBlockCommentSuffix());
        }
    }
    
    
    /**
     * Duplicates the selected text, or current line if no selection. The cursor/selection is left
     * on the second copy.
     */
    function duplicateText(editor) {
        editor = editor || EditorManager.getFocusedEditor();
        if (!editor) {
            return;
        }

        var sel = editor.getSelection(),
            hasSelection = (sel.start.line !== sel.end.line) || (sel.start.ch !== sel.end.ch),
            delimiter = "";

        if (!hasSelection) {
            sel.start.ch = 0;
            sel.end = {line: sel.start.line + 1, ch: 0};
            if (sel.end.line === editor.lineCount()) {
                delimiter = "\n";
            }
        }

        // Make the edit
        var doc = editor.document;

        var selectedText = doc.getRange(sel.start, sel.end) + delimiter;
        doc.replaceRange(selectedText, sel.start);
    }

    /**
     * Deletes the current line if there is no selection or the lines for the selection
     * (removing the end of line too)
     */
    function deleteCurrentLines(editor) {
        editor = editor || EditorManager.getFocusedEditor();
        if (!editor) {
            return;
        }

        var from,
            to,
            sel = editor.getSelection(),
            doc = editor.document;

        from = {line: sel.start.line, ch: 0};
        to = {line: sel.end.line + 1, ch: 0};
        if (to.line === editor.getLastVisibleLine() + 1) {
            // Instead of deleting the newline after the last line, delete the newline
            // before the first line--unless this is the entire visible content of the editor,
            // in which case just delete the line content.
            if (from.line > editor.getFirstVisibleLine()) {
                from.line -= 1;
                from.ch = doc.getLine(from.line).length;
            }
            to.line -= 1;
            to.ch = doc.getLine(to.line).length;
        }
        
        doc.replaceRange("", from, to);
    }
    
    /**
     * Moves the selected text, or current line if no selection. The cursor/selection 
     * moves with the line/lines.
     * @param {Editor} editor - target editor
     * @param {Number} direction - direction of the move (-1,+1) => (Up,Down)
     */
    function moveLine(editor, direction) {
        editor = editor || EditorManager.getFocusedEditor();
        if (!editor) {
            return;
        }
        
        var doc = editor.document,
            sel = editor.getSelection(),
            originalSel  = editor.getSelection(),
            hasSelection = (sel.start.line !== sel.end.line) || (sel.start.ch !== sel.end.ch),
            inlineWidget = EditorManager.getFocusedInlineWidget(),
            firstLine    = editor.getFirstVisibleLine(),
            lastLine     = editor.getLastVisibleLine();
        
        sel.start.ch = 0;
        // The end of the selection becomes the start of the next line, if it isn't already
        if (!hasSelection || sel.end.ch !== 0) {
            sel.end = {line: sel.end.line + 1, ch: 0};
        }
        
        // Make the move
        switch (direction) {
        case DIRECTION_UP:
            if (sel.start.line !== firstLine) {
                doc.batchOperation(function () {
                    var prevText = doc.getRange({ line: sel.start.line - 1, ch: 0 }, sel.start);
                    
                    if (sel.end.line === lastLine + 1) {
                        prevText = "\n" + prevText.substring(0, prevText.length - 1);
                    }
                    
                    doc.replaceRange("", { line: sel.start.line - 1, ch: 0 }, sel.start);
                    doc.replaceRange(prevText, { line: sel.end.line - 1, ch: 0 });
                    
                    // Make sure CodeMirror hasn't expanded the selection to include
                    // the line we inserted below.
                    originalSel.start.line--;
                    originalSel.end.line--;
                });
    
                // Update the selection after the document batch so it's not blown away on resynchronization
                // if this editor is not the master editor.
                editor.setSelection(originalSel.start, originalSel.end);
            }
            break;
        case DIRECTION_DOWN:
            if (sel.end.line <= lastLine + (inlineWidget ? -1 : 1)) {
                doc.batchOperation(function () {
                    var nextText = doc.getRange(sel.end, { line: sel.end.line + 1, ch: 0 });
                    
                    var deletionStart = sel.end;
                    if (!inlineWidget && sel.end.line === lastLine) {
                        nextText += "\n";
                        deletionStart = { line: sel.end.line - 1, ch: doc.getLine(sel.end.line - 1).length };
                    }
    
                    doc.replaceRange("", deletionStart, { line: sel.end.line + 1, ch: 0 });
                    doc.replaceRange(nextText, { line: sel.start.line, ch: 0 });
                });
            }
            break;
        }
    }
    
    /**
     * Moves the selected text, or current line if no selection, one line up. The cursor/selection 
     * moves with the line/lines.
     */
    function moveLineUp(editor) {
        moveLine(editor, DIRECTION_UP);
    }
    
    /**
     * Moves the selected text, or current line if no selection, one line down. The cursor/selection 
     * moves with the line/lines.
     */
    function moveLineDown(editor) {
        moveLine(editor, DIRECTION_DOWN);
    }

    /**
     * Indent a line of text if no selection. Otherwise, indent all lines in selection.
     */
    function indentText() {
        var editor = EditorManager.getFocusedEditor();
        if (!editor) {
            return;
        }
        
        editor._codeMirror.execCommand("indentMore");
    }
    
    /**
     * Unindent a line of text if no selection. Otherwise, unindent all lines in selection.
     */
    function unidentText() {
        var editor = EditorManager.getFocusedEditor();
        if (!editor) {
            return;
        }
        
        editor._codeMirror.execCommand("indentLess");
    }

    function selectLine(editor) {
        editor = editor || EditorManager.getFocusedEditor();
        if (editor) {
            var sel  = editor.getSelection();
            var from = {line: sel.start.line, ch: 0};
            var to   = {line: sel.end.line + 1, ch: 0};
            
            if (to.line === editor.getLastVisibleLine() + 1) {
                // Last line: select to end of line instead of start of (hidden/nonexistent) following line,
                // which due to how CM clips coords would only work some of the time
                to.line -= 1;
                to.ch = editor.document.getLine(to.line).length;
            }
            
            editor.setSelection(from, to);
        }
    }

    function handleUndoRedo(operation) {
        var editor = EditorManager.getFocusedEditor();
        var result = new $.Deferred();
        
        if (editor) {
            editor[operation]();
            result.resolve();
        } else {
            result.reject();
        }
        
        return result.promise();
    }

    function handleUndo() {
        return handleUndoRedo("undo");
    }

    function handleRedo() {
        return handleUndoRedo("redo");
    }

    /**
     * Special command handler that just ignores the command. This is used for Cut, Copy, and Paste.
     * These menu items are handled natively, but need to be registered in our JavaScript code so the 
     * menu items can be created.
     */
    function ignoreCommand() {
        // Do nothing. The shell will call the native handler for the command.
        return (new $.Deferred()).reject().promise();
    }
	
	function _handleSelectAll() {
        var result = new $.Deferred(),
            editor = EditorManager.getFocusedEditor();

        if (editor) {
            editor.selectAllNoScroll();
            result.resolve();
        } else {
            result.reject();    // command not handled
        }

        return result.promise();
    }
        
    // Register commands
    CommandManager.register(Strings.CMD_INDENT,         Commands.EDIT_INDENT,           indentText);
    CommandManager.register(Strings.CMD_UNINDENT,       Commands.EDIT_UNINDENT,         unidentText);
    CommandManager.register(Strings.CMD_COMMENT,        Commands.EDIT_LINE_COMMENT,     lineComment);
    CommandManager.register(Strings.CMD_BLOCK_COMMENT,  Commands.EDIT_BLOCK_COMMENT,    blockComment);
    CommandManager.register(Strings.CMD_DUPLICATE,      Commands.EDIT_DUPLICATE,        duplicateText);
    CommandManager.register(Strings.CMD_DELETE_LINES,   Commands.EDIT_DELETE_LINES,     deleteCurrentLines);
    CommandManager.register(Strings.CMD_LINE_UP,        Commands.EDIT_LINE_UP,          moveLineUp);
    CommandManager.register(Strings.CMD_LINE_DOWN,      Commands.EDIT_LINE_DOWN,        moveLineDown);
    CommandManager.register(Strings.CMD_SELECT_LINE,    Commands.EDIT_SELECT_LINE,      selectLine);
    
    CommandManager.register(Strings.CMD_UNDO,           Commands.EDIT_UNDO,             handleUndo);
    CommandManager.register(Strings.CMD_REDO,           Commands.EDIT_REDO,             handleRedo);
    CommandManager.register(Strings.CMD_CUT,            Commands.EDIT_CUT,              ignoreCommand);
    CommandManager.register(Strings.CMD_COPY,           Commands.EDIT_COPY,             ignoreCommand);
    CommandManager.register(Strings.CMD_PASTE,          Commands.EDIT_PASTE,            ignoreCommand);
    CommandManager.register(Strings.CMD_SELECT_ALL,     Commands.EDIT_SELECT_ALL,       _handleSelectAll);
});<|MERGE_RESOLUTION|>--- conflicted
+++ resolved
@@ -38,10 +38,6 @@
         EditorManager      = require("editor/EditorManager"),
         StringUtils        = require("utils/StringUtils"),
         TokenUtils         = require("utils/TokenUtils");
-<<<<<<< HEAD
-
-=======
->>>>>>> 9304d9b3
     
     /**
      * List of constants
