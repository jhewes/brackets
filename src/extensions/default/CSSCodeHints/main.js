--- conflicted
+++ resolved
@@ -146,15 +146,7 @@
             newCursor,
             ctx;
         
-<<<<<<< HEAD
-        if (this.info.context === CSSUtils.PROP_NAME) {
-            closure = ":";
-        } else if (this.info.context === CSSUtils.PROP_VALUE) {
-            keepHints = false;
-        } else {
-=======
         if (this.info.context !== CSSUtils.PROP_NAME && this.info.context !== CSSUtils.PROP_VALUE) {
->>>>>>> 51005dd3
             return false;
         }
         
@@ -206,13 +198,6 @@
         return keepHints;
     };
     
-<<<<<<< HEAD
-    var cssPropHints = new CssPropHints();
-    CodeHintManager.registerHintProvider(cssPropHints, ["css"], 0);
-    
-    // For unit testing
-    exports.cssPropHintProvider = cssPropHints;
-=======
     AppInit.appReady(function () {
         var cssPropHints = new CssPropHints();
         CodeHintManager.registerHintProvider(cssPropHints, ["css"], 0);
@@ -220,5 +205,4 @@
         // For unit testing
         exports.cssPropHintProvider = cssPropHints;
     });
->>>>>>> 51005dd3
 });