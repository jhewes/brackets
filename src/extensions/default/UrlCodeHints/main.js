/*
 * Copyright (c) 2013 Adobe Systems Incorporated. All rights reserved.
 * 
 * Permission is hereby granted, free of charge, to any person obtaining a
 * copy of this software and associated documentation files (the "Software"),
 * to deal in the Software without restriction, including without limitation
 * the rights to use, copy, modify, merge, publish, distribute, sublicense,
 * and/or sell copies of the Software, and to permit persons to whom the
 * Software is furnished to do so, subject to the following conditions:
 * 
 * The above copyright notice and this permission notice shall be included in
 * all copies or substantial portions of the Software.
 * 
 * THE SOFTWARE IS PROVIDED "AS IS", WITHOUT WARRANTY OF ANY KIND, EXPRESS OR
 * IMPLIED, INCLUDING BUT NOT LIMITED TO THE WARRANTIES OF MERCHANTABILITY,
 * FITNESS FOR A PARTICULAR PURPOSE AND NONINFRINGEMENT. IN NO EVENT SHALL THE
 * AUTHORS OR COPYRIGHT HOLDERS BE LIABLE FOR ANY CLAIM, DAMAGES OR OTHER
 * LIABILITY, WHETHER IN AN ACTION OF CONTRACT, TORT OR OTHERWISE, ARISING
 * FROM, OUT OF OR IN CONNECTION WITH THE SOFTWARE OR THE USE OR OTHER
 * DEALINGS IN THE SOFTWARE.
 */

/*jslint vars: true, plusplus: true, devel: true, nomen: true,  regexp: true, indent: 4, maxerr: 50 */
/*global define, brackets, $, window */


define(function (require, exports, module) {
    "use strict";
    
    // Brackets modules
    var AppInit             = brackets.getModule("utils/AppInit"),
        CodeHintManager     = brackets.getModule("editor/CodeHintManager"),
        CSSUtils            = brackets.getModule("language/CSSUtils"),
        DocumentManager     = brackets.getModule("document/DocumentManager"),
        EditorManager       = brackets.getModule("editor/EditorManager"),
        FileSystem          = brackets.getModule("filesystem/FileSystem"),
        FileUtils           = brackets.getModule("file/FileUtils"),
        HTMLUtils           = brackets.getModule("language/HTMLUtils"),
        ProjectManager      = brackets.getModule("project/ProjectManager"),
        StringUtils         = brackets.getModule("utils/StringUtils"),

        Data                = require("text!data.json"),

        data,
        htmlAttrs;
    
    /**
     * @constructor
     */
    function UrlCodeHints() {}

    /**
     * Helper function to create a list of urls to existing files based on the query.
     * @param {{queryStr: string}} query -- a query object, used to filter the code hints
     *
     * @return {Array.<string>|$.Deferred} The (possibly deferred) hints.
     */
    UrlCodeHints.prototype._getUrlList = function (query) {
        var doc,
            result = [];
        
        // site-root relative links are not yet supported, so filter them out
        if (query.queryStr.length > 0 && query.queryStr[0] === "/") {
            return result;
        }

        // get path to current document
        doc = DocumentManager.getCurrentDocument();
        if (!doc || !doc.file) {
            return result;
        }

        var docDir = FileUtils.getDirectoryPath(doc.file.fullPath);
        
        // get relative path from query string
        // TODO: handle site-root relative
        var queryDir = "";
        var queryUrl = window.PathUtils.parseUrl(query.queryStr);
        if (queryUrl) {
            queryDir = queryUrl.directory;
        }

        // build target folder path
        var targetDir = docDir + decodeURI(queryDir);

        // get list of files from target folder
        var unfiltered = [];

        // Getting the file/folder info is an asynch operation, so it works like this:
        //
        // The initial pass initiates the asynchronous retrieval of data and returns an
        // empty list, so no code hints are displayed. In the async callback, the code
        // hints and the original query are stored in a cache, and then the process to
        // show code hints is re-initiated.
        //
        // During the next pass, there should now be code hints cached from the initial
        // pass, but user may have typed while file/folder info was being retrieved from
        // disk, so we need to make sure code hints still apply to current query. If so,
        // display them, otherwise, clear cache and start over.
        //
        // As user types within a folder, the same unfiltered file/folder list is still
        // valid and re-used from cache. Filtering based on user input is done outside
        // of this method. When user moves to a new folder, then the cache is deleted,
        // and file/folder info for new folder is then retrieved.

        if (this.cachedHints) {
            // url hints have been cached, so determine if they're stale
            if (!this.cachedHints.query ||
                    this.cachedHints.query.tag !== query.tag ||
                    this.cachedHints.query.attrName !== query.attrName ||
                    this.cachedHints.queryDir !== queryDir ||
                    this.cachedHints.docDir !== docDir) {

                // delete stale cache
                this.cachedHints = null;
            }
        }

        if (this.cachedHints) {
            // use cached hints
            unfiltered = this.cachedHints.unfiltered;

        } else {
            var directory = FileSystem.getDirectoryForPath(targetDir),
                self = this;

            if (self.cachedHints && self.cachedHints.deferred) {
                self.cachedHints.deferred.reject();
            }
            // create empty object so we can detect "waiting" state
            self.cachedHints = {};
            self.cachedHints.deferred = $.Deferred();
            self.cachedHints.unfiltered = [];

            directory.getContents(function (err, contents) {
                if (!err) {
                    contents.forEach(function (entry) {
<<<<<<< HEAD
                        if (FileSystem.shouldShow(entry.fullPath)) {
=======
                        if (ProjectManager.shouldShow(entry.fullPath)) {
>>>>>>> 413fe4f2
                            // convert to doc relative path
                            var entryStr = entry.fullPath.replace(docDir, "");

                            // code hints show the same strings that are inserted into text,
                            // so strings in list will be encoded. wysiwyg, baby!
                            unfiltered.push(encodeURI(entryStr));
                        }
                    });

                    self.cachedHints.unfiltered = unfiltered;
                    self.cachedHints.query      = query;
                    self.cachedHints.queryDir   = queryDir;
                    self.cachedHints.docDir     = docDir;
                    
                    if (self.cachedHints.deferred.state() !== "rejected") {
                        var currentDeferred = self.cachedHints.deferred;
                        // Since we've cached the results, the next call to _getUrlList should be synchronous.
                        // If it isn't, we've got a problem and should reject both the current deferred
                        // and any new deferred that got created on the call.
                        var syncResults = self._getUrlList(query);
                        if (syncResults instanceof Array) {
                            currentDeferred.resolveWith(self, [syncResults]);
                        } else {
                            if (currentDeferred && currentDeferred.state() === "pending") {
                                currentDeferred.reject();
                            }
                            
                            if (self.cachedHints.deferred &&
                                    self.cachedHints.deferred.state() === "pending") {
                                self.cachedHints.deferred.reject();
                                self.cachedHints.deferred = null;
                            }
                        }
                    }
                }
            });

            return self.cachedHints.deferred;
        }

        // build list

        // without these entries, typing "../" will not display entries for containing folder
        if (queryUrl.filename === ".") {
            result.push(queryDir + ".");
        } else if (queryUrl.filename === "..") {
            result.push(queryDir + "..");
        }

        // add file/folder entries
        unfiltered.forEach(function (item) {
            result.push(item);
        });

        // TODO: filter by desired file type based on tag, type attr, etc.

        // TODO: add list item to top of list to popup modal File Finder dialog
        // New string: "Browse..." or "Choose a File..."
        // Command: Commands.FILE_OPEN

        return result;
    };

    /**
     * Helper function that determines the possible value hints for a given html tag/attribute name pair
     * 
     * @param {{queryStr: string}} query
     * The current query
     *
     * @return {{hints: (Array.<string>|$.Deferred), sortFunc: ?function(string, string): number}}
     * The (possibly deferred) hints and the sort function to use on thise hints.
     */
    UrlCodeHints.prototype._getUrlHints = function (query) {
        var hints = [],
            sortFunc = null;

        // Do not show hints after "?" in url
        if (query.queryStr.indexOf("?") === -1) {
            
            // Default behavior for url hints is do not close on select.
            this.closeOnSelect = false;
            hints = this._getUrlList(query);
            sortFunc = StringUtils.urlSort;
        }
        
        return { hints: hints, sortFunc: sortFunc };
    };
    
    /**
     * Determines whether font hints are available in the current editor
     * context.
     *
     * @param {Editor} editor
     * A non-null editor object for the active window.
     *
     * @param {string} implicitChar
     * Either null, if the hinting request was explicit, or a single character
     * that represents the last insertion and that indicates an implicit
     * hinting request.
     *
     * @return {boolean}
     * Determines whether the current provider is able to provide hints for
     * the given editor context and, in case implicitChar is non-null,
     * whether it is appropriate to do so.
     */
    UrlCodeHints.prototype.hasHints = function (editor, implicitChar) {
        var mode = editor.getModeForSelection();
        if (mode === "html") {
            return this.hasHtmlHints(editor, implicitChar);
        } else if (mode === "css") {
            return this.hasCssHints(editor, implicitChar);
        }

        return false;
    };

    /**
     * Helper function for hasHints() for CSS.
     *
     * @param {Editor} editor
     * A non-null editor object for the active window.
     *
     * @param {string} implicitChar
     * Either null, if the hinting request was explicit, or a single character
     * that represents the last insertion and that indicates an implicit
     * hinting request.
     *
     * @return {boolean}
     * Determines whether the current provider is able to provide hints for
     * the given editor context and, in case implicitChar is non-null,
     * whether it is appropriate to do so.
     */
    UrlCodeHints.prototype.hasCssHints = function (editor, implicitChar) {
        this.editor = editor;
        var cursor = this.editor.getCursorPos();

        this.info = CSSUtils.getInfoAtPos(editor, cursor);

        if (this.info.context !== CSSUtils.PROP_VALUE && this.info.context !== CSSUtils.IMPORT_URL) {
            return false;
        }

        // collect existing value
        var i,
            val = "";

        for (i = 0; i <= this.info.index && i < this.info.values.length; i++) {
            if (i < this.info.index) {
                val += this.info.values[i];
            } else {
                val += this.info.values[i].substring(0, this.info.offset);
            }
        }
        
        // starts with "url(" ?
        if (val.match(/^\s*url\(/i)) {
            return true;
        }

        return false;
    };

    /**
     * Helper function for hasHints() for HTML.
     *
     * @param {Editor} editor
     * A non-null editor object for the active window.
     *
     * @param {string} implicitChar
     * Either null, if the hinting request was explicit, or a single character
     * that represents the last insertion and that indicates an implicit
     * hinting request.
     *
     * @return {boolean}
     * Determines whether the current provider is able to provide hints for
     * the given editor context and, in case implicitChar is non-null,
     * whether it is appropriate to do so.
     */
    UrlCodeHints.prototype.hasHtmlHints = function (editor, implicitChar) {
        var tagInfo,
            query,
            tokenType;

        this.editor = editor;
        if (implicitChar === null) {
            tagInfo = HTMLUtils.getTagInfo(editor, editor.getCursorPos());
            query = null;
            tokenType = tagInfo.position.tokenType;
             
            if (tokenType === HTMLUtils.ATTR_VALUE) {
                
                // Verify that attribute name has hintable values
                if (htmlAttrs[tagInfo.attr.name]) {
                
                    if (tagInfo.position.offset >= 0) {
                        query = tagInfo.attr.value.slice(0, tagInfo.position.offset);
                    } else {
                        // We get negative offset for a quoted attribute value with some leading whitespaces 
                        // as in <a rel= "rtl" where the cursor is just to the right of the "=".
                        // So just set the queryStr to an empty string. 
                        query = "";
                    }
                
                    var hintsAndSortFunc = this._getUrlHints({queryStr: query});
                    var hints = hintsAndSortFunc.hints;
                    if (hints instanceof Array) {
                        // If we got synchronous hints, check if we have something we'll actually use
                        var i, foundPrefix = false;
                        for (i = 0; i < hints.length; i++) {
                            if (hints[i].indexOf(query) === 0) {
                                foundPrefix = true;
                                break;
                            }
                        }
                        if (!foundPrefix) {
                            query = null;
                        }
                    }
                }
            }

            return (query !== null);
        }
    };

    /**
     * Returns a list of availble font hints, if possible, for the current
     * editor context.
     *
     * @return {jQuery.Deferred|{
     *              hints: Array.<string|jQueryObject>,
     *              match: string,
     *              selectInitial: boolean,
     *              handleWideResults: boolean}}
     * Null if the provider wishes to end the hinting session. Otherwise, a
     * response object that provides 
     * 1. a sorted array hints that consists of strings
     * 2. a string match that is used by the manager to emphasize matching 
     *    substrings when rendering the hint list 
     * 3. a boolean that indicates whether the first result, if one exists, should be 
     *    selected by default in the hint list window.
     * 4. handleWideResults, a boolean (or undefined) that indicates whether
     *    to allow result string to stretch width of display.
     */
    UrlCodeHints.prototype.getHints = function (key) {
        var mode = this.editor.getModeForSelection(),
            cursor = this.editor.getCursorPos(),
            filter = "",
            unfiltered = [],
            hints = [],
            sortFunc = null,
            query = { queryStr: "" },
            result = [];

        if (mode === "html") {
            var tagInfo = HTMLUtils.getTagInfo(this.editor, cursor),
                tokenType = tagInfo.position.tokenType;

            if (tokenType !== HTMLUtils.ATTR_VALUE || !htmlAttrs[tagInfo.attr.name]) {
                return null;
            }
            
            if (tagInfo.position.offset >= 0) {
                query.queryStr = tagInfo.attr.value.slice(0, tagInfo.position.offset);
            }
            this.info = tagInfo;

        } else if (mode === "css") {
            this.info = CSSUtils.getInfoAtPos(this.editor, cursor);

            var context = this.info.context;
            if (context !== CSSUtils.PROP_VALUE && context !== CSSUtils.IMPORT_URL) {
                return null;
            }

            // Cursor is in an existing property value or partially typed value
            if (this.info.index !== -1) {

                // Collect value up to (item) index/(char) offset
                var i, val = "";
                for (i = 0; i < this.info.index; i++) {
                    val += this.info.values[i];
                }
                // index may exceed length of array for multiple-value case
                if (this.info.index < this.info.values.length) {
                    val += this.info.values[this.info.index].substr(0, this.info.offset);
                }

                // Strip "url("
                val = val.replace(/^\s*url\(/i, "");

                // Keep track of leading whitespace and strip it
                var matchWhitespace = val.match(/^\s*/);
                if (matchWhitespace) {
                    this.info.leadingWhitespace = matchWhitespace[0];
                    val = val.substring(matchWhitespace[0].length);
                } else {
                    this.info.leadingWhitespace = null;
                }
                
                // Keep track of opening quote and strip it
                if (val.match(/^["']/)) {
                    this.info.openingQuote = val[0];
                    val = val.substring(1);
                } else {
                    this.info.openingQuote = null;
                }

                query.queryStr = val;
            }

        } else {
            return null;
        }

        if (query.queryStr !== null) {
            filter = query.queryStr;
            var hintsAndSortFunc = this._getUrlHints(query);
            hints = hintsAndSortFunc.hints;
            sortFunc = hintsAndSortFunc.sortFunc;
        }
        this.info.filter = filter;

        if (hints instanceof Array && hints.length) {
            // Array was returned
            console.assert(!result.length);
            result = $.map(hints, function (item) {
                if (item.indexOf(filter) === 0) {
                    return item;
                }
            }).sort(sortFunc);

            return {
                hints: result,
                match: query.queryStr,
                selectInitial: true,
                handleWideResults: false
            };

        } else if (hints instanceof Object && hints.hasOwnProperty("done")) {
            // Deferred hints were returned
            var deferred = $.Deferred();
            hints.done(function (asyncHints) {
                deferred.resolveWith(this, [{
                    hints: asyncHints,
                    match: query.queryStr,
                    selectInitial: true,
                    handleWideResults: false
                }]);
            });

            return deferred;
        }

        return null;
    };

    /**
     * Inserts a given url hint into the current editor context.
     *
     * @param {jQuery.Object} completion
     * The hint to be inserted into the editor context.
     *
     * @return {boolean}
     * Indicates whether the manager should follow hint insertion with an
     * additional explicit hint request.
     */
    UrlCodeHints.prototype.insertHint = function (completion) {
        var mode = this.editor.getModeForSelection();
        if (mode === "html") {
            return this.insertHtmlHint(completion);
        } else if (mode === "css") {
            return this.insertCssHint(completion);
        }

        return false;
    };

    /**
     * Get distance between 2 positions.
     * 
     * Assumption: pos2 >= pos1
     * 
     * Note that this function is designed to work on CSSUtils info.values array,
     * so this could be made a method if that is converted to an object.
     *
     * @param {Array.<string>}  array  - strings to be searched
     * @param {{index: number, offset: number}} pos1 - starting index/offset in index string
     * @param {{index: number, offset: number}} pos2 - ending index/offset in index string
     *
     * @return {number}
     * Number of characters between 2 positions
     */
    UrlCodeHints.prototype.getCharOffset = function (array, pos1, pos2) {
        var i, count = 0;
        
        if (pos1.index === pos2.index) {
            return (pos2.offset >= pos1.offset) ? (pos2.offset - pos1.offset) : 0;
        } else if (pos1.index < pos2.index) {
            if (pos1.index < 0 || pos1.index >= array.length || pos2.index < 0 || pos2.index >= array.length) {
                return 0;
            }
            
            for (i = pos1.index; i <= pos2.index; i++) {
                if (i === pos1.index) {
                    count += (array[i].length - pos1.offset);
                } else if (i === pos2.index) {
                    count += pos2.offset;
                } else {
                    count += array[i].length;
                }
            }
        }
        
        return count;
    };

    /**
     * Finds next position in array of specified char.
     * 
     * Note that this function is designed to work on CSSUtils info.values array,
     * so this could be made a method if that is converted to an object.
     *
     * @param {Array}  array - strings to be searched
     * @param {string} ch    - char to search for
     * @param {{index: number, offset: number}} pos - starting index/offset in index string
     *
     * @return {{index: number, offset: number}}
     * Index of array, and offset in string where char found.
     */
    UrlCodeHints.prototype.findNextPosInArray = function (array, ch, pos) {
        var i, o, searchOffset;
        for (i = pos.index; i < array.length; i++) {
            // Only use offset on index, then offset of 0 after that
            searchOffset = (i === pos.index) ? pos.offset : 0;
            o = array[i].indexOf(ch, searchOffset);
            
            if (o !== -1) {
                return { index: i, offset: o };
            }
        }
        return { index: -1, offset: -1 };
    };

    /**
     * Inserts a given css url hint into the current editor context.
     *
     * @param {jQuery.Object} completion
     * The hint to be inserted into the editor context.
     *
     * @return {boolean}
     * Indicates whether the manager should follow hint insertion with an
     * additional explicit hint request.
     */
    UrlCodeHints.prototype.insertCssHint = function (completion) {
        var cursor = this.editor.getCursorPos(),
            start  = { line: cursor.line, ch: cursor.ch },
            end    = { line: cursor.line, ch: cursor.ch };

        var hasClosingQuote = false,
            hasClosingParen = false,
            insertText      = completion,
            moveLen         = 0,
            closingPos      = { index: -1, offset: -1 },
            searchResult    = { index: -1, offset: -1 };

        if (this.info.context !== CSSUtils.PROP_VALUE && this.info.context !== CSSUtils.IMPORT_URL) {
            return false;
        }

        // Special handling for URL hinting -- if the completion is a file name
        // and not a folder, then close the code hint list.
        if (!this.closeOnSelect && completion.match(/\/$/) === null) {
            this.closeOnSelect = true;
        }

        // Look for optional closing quote
        if (this.info.openingQuote) {
            closingPos = this.findNextPosInArray(this.info.values, this.info.openingQuote, this.info);
            hasClosingQuote = (closingPos.index !== -1);
        }

        // Look for closing paren
        if (hasClosingQuote) {
            searchResult = this.findNextPosInArray(this.info.values, ")", closingPos);
            hasClosingParen = (searchResult.index !== -1);
        } else {
            // index may exceed length of array for multiple-value case
            closingPos = this.findNextPosInArray(this.info.values, ")", this.info);
            hasClosingParen = (closingPos.index !== -1);
        }

        // Adjust insert char positions to replace existing value, if there is a closing paren
        if (closingPos.index !== -1) {
            end.ch += this.getCharOffset(this.info.values, this.info, closingPos);
        }
        if (this.info.filter.length > 0) {
            start.ch -= this.info.filter.length;
        }

        // Append matching quote, whitespace, paren
        if (this.info.openingQuote && !hasClosingQuote) {
            insertText += this.info.openingQuote;
        }
        if (!hasClosingParen) {
            // Add trailing whitespace to match leading whitespace
            if (this.info.leadingWhitespace) {
                insertText += this.info.leadingWhitespace;
            }
            insertText += ")";
        }

        // HACK (tracking adobe/brackets#1688): We talk to the private CodeMirror instance
        // directly to replace the range instead of using the Document, as we should. The
        // reason is due to a flaw in our current document synchronization architecture when
        // inline editors are open.
        this.editor._codeMirror.replaceRange(insertText, start, end);

        // Adjust cursor position
        if (this.closeOnSelect) {
            // If there is existing closing quote and/or paren, move the cursor past them
            moveLen = (hasClosingQuote ? 1 : 0) + (hasClosingParen ? 1 : 0);
            if (moveLen > 0) {
                this.editor.setCursorPos(start.line, start.ch + completion.length + moveLen);
            }
            return false;

        } else {
            // If closing quote and/or paren are added, move the cursor to where it would have been
            moveLen = ((this.info.openingQuote && !hasClosingQuote) ? 1 : 0) + (!hasClosingParen ? 1 : 0);
            if (moveLen > 0) {
                this.editor.setCursorPos(start.line, start.ch + completion.length);
            }
        }

        return true;
    };

    /**
     * Inserts a given html url hint into the current editor context.
     *
     * @param {jQuery.Object} completion
     * The hint to be inserted into the editor context.
     *
     * @return {boolean}
     * Indicates whether the manager should follow hint insertion with an
     * additional explicit hint request.
     */
    UrlCodeHints.prototype.insertHtmlHint = function (completion) {
        var cursor = this.editor.getCursorPos(),
            start = {line: -1, ch: -1},
            end = {line: -1, ch: -1},
            tagInfo = HTMLUtils.getTagInfo(this.editor, cursor),
            tokenType = tagInfo.position.tokenType,
            charCount = 0,
            replaceExistingOne = tagInfo.attr.valueAssigned,
            endQuote = "",
            shouldReplace = true;

        if (tokenType === HTMLUtils.ATTR_VALUE) {
            charCount = tagInfo.attr.value.length;
            
            // Special handling for URL hinting -- if the completion is a file name
            // and not a folder, then close the code hint list.
            if (!this.closeOnSelect && completion.match(/\/$/) === null) {
                this.closeOnSelect = true;
            }
            
            if (!tagInfo.attr.hasEndQuote) {
                endQuote = tagInfo.attr.quoteChar;
                if (endQuote) {
                    completion += endQuote;
                } else if (tagInfo.position.offset === 0) {
                    completion = "\"" + completion + "\"";
                }
            } else if (completion === tagInfo.attr.value) {
                shouldReplace = false;
            }
        }

        end.line = start.line = cursor.line;
        start.ch = cursor.ch - tagInfo.position.offset;
        end.ch = start.ch + charCount;

        if (shouldReplace) {
            if (start.ch !== end.ch) {
                this.editor.document.replaceRange(completion, start, end);
            } else {
                this.editor.document.replaceRange(completion, start);
            }
        }

        if (!this.closeOnSelect) {
            // If we append the missing quote, then we need to adjust the cursor postion
            // to keep the code hint list open.
            if (tokenType === HTMLUtils.ATTR_VALUE && !tagInfo.attr.hasEndQuote) {
                this.editor.setCursorPos(start.line, start.ch + completion.length - 1);
            }
            return true;
        }
        
        if (tokenType === HTMLUtils.ATTR_VALUE && tagInfo.attr.hasEndQuote) {
            // Move the cursor to the right of the existing end quote after value insertion.
            this.editor.setCursorPos(start.line, start.ch + completion.length + 1);
        }
        
        return false;
    };

    AppInit.appReady(function () {
        data            = JSON.parse(Data);
        htmlAttrs       = data.htmlAttrs;

        var urlHints = new UrlCodeHints();
        CodeHintManager.registerHintProvider(urlHints, ["css", "html"], 5);

        // For unit testing
        exports.hintProvider = urlHints;
    });
});<|MERGE_RESOLUTION|>--- conflicted
+++ resolved
@@ -135,11 +135,7 @@
             directory.getContents(function (err, contents) {
                 if (!err) {
                     contents.forEach(function (entry) {
-<<<<<<< HEAD
-                        if (FileSystem.shouldShow(entry.fullPath)) {
-=======
                         if (ProjectManager.shouldShow(entry.fullPath)) {
->>>>>>> 413fe4f2
                             // convert to doc relative path
                             var entryStr = entry.fullPath.replace(docDir, "");
 
