/*
 * Copyright (c) 2012 Adobe Systems Incorporated. All rights reserved.
 *  
 * Permission is hereby granted, free of charge, to any person obtaining a
 * copy of this software and associated documentation files (the "Software"), 
 * to deal in the Software without restriction, including without limitation 
 * the rights to use, copy, modify, merge, publish, distribute, sublicense, 
 * and/or sell copies of the Software, and to permit persons to whom the 
 * Software is furnished to do so, subject to the following conditions:
 *  
 * The above copyright notice and this permission notice shall be included in
 * all copies or substantial portions of the Software.
 *  
 * THE SOFTWARE IS PROVIDED "AS IS", WITHOUT WARRANTY OF ANY KIND, EXPRESS OR
 * IMPLIED, INCLUDING BUT NOT LIMITED TO THE WARRANTIES OF MERCHANTABILITY, 
 * FITNESS FOR A PARTICULAR PURPOSE AND NONINFRINGEMENT. IN NO EVENT SHALL THE
 * AUTHORS OR COPYRIGHT HOLDERS BE LIABLE FOR ANY CLAIM, DAMAGES OR OTHER 
 * LIABILITY, WHETHER IN AN ACTION OF CONTRACT, TORT OR OTHERWISE, ARISING 
 * FROM, OUT OF OR IN CONNECTION WITH THE SOFTWARE OR THE USE OR OTHER 
 * DEALINGS IN THE SOFTWARE.
 * 
 */


/*jslint vars: true, plusplus: true, devel: true, nomen: true, indent: 4, maxerr: 50 */
/*global define, brackets, $ */

define(function (require, exports, module) {
    "use strict";

    // Load dependent modules
    var AppInit             = brackets.getModule("utils/AppInit"),
        CodeHintManager     = brackets.getModule("editor/CodeHintManager"),
        HTMLUtils           = brackets.getModule("language/HTMLUtils"),
<<<<<<< HEAD
        HTMLTags            = require("text!HtmlTags.json"),
=======
        NativeFileSystem    = brackets.getModule("file/NativeFileSystem").NativeFileSystem,
        ProjectManager      = brackets.getModule("project/ProjectManager"),
        StringUtils         = brackets.getModule("utils/StringUtils");
    
    var HTMLTags            = require("text!HtmlTags.json"),
>>>>>>> e664a00d
        HTMLAttributes      = require("text!HtmlAttributes.json"),
        tags,
        attributes;

    /**
     * @constructor
     */
    function TagHints() {
        this.exclusion = null;
    }
    
    /**
     * Check whether the exclusion is still the same as text after the cursor. 
     * If not, reset it to null.
     */
    TagHints.prototype.updateExclusion = function () {
        var textAfterCursor;
        if (this.exclusion && this.tagInfo) {
            textAfterCursor = this.tagInfo.tagName.substr(this.tagInfo.position.offset);
            if (!CodeHintManager.hasValidExclusion(this.exclusion, textAfterCursor)) {
                this.exclusion = null;
            }
        }
    };
    
    /**
     * Determines whether HTML tag hints are available in the current editor
     * context.
     * 
     * @param {Editor} editor 
     * A non-null editor object for the active window.
     *
     * @param {string} implicitChar 
     * Either null, if the hinting request was explicit, or a single character
     * that represents the last insertion and that indicates an implicit
     * hinting request.
     *
     * @return {boolean} 
     * Determines whether the current provider is able to provide hints for
     * the given editor context and, in case implicitChar is non- null,
     * whether it is appropriate to do so.
     */
    TagHints.prototype.hasHints = function (editor, implicitChar) {
        var pos = editor.getCursorPos();
        
        this.tagInfo = HTMLUtils.getTagInfo(editor, pos);
        this.editor = editor;
        if (implicitChar === null) {
            if (this.tagInfo.position.tokenType === HTMLUtils.TAG_NAME) {
                if (this.tagInfo.position.offset >= 0) {
                    if (this.tagInfo.position.offset === 0) {
                        this.exclusion = this.tagInfo.tagName;
                    } else {
                        this.updateExclusion();
                    }
                    return true;
                }
            }
            return false;
        } else {
            if (implicitChar === "<") {
                this.exclusion = this.tagInfo.tagName;
                return true;
            }
            return false;
        }
    };
       
    /**
     * Returns a list of availble HTML tag hints if possible for the current
     * editor context. 
     *
     * @return {{hints: Array<string|jQueryObject>, match: string, 
     *      selectInitial: boolean}}
     * Null if the provider wishes to end the hinting session. Otherwise, a
     * response object that provides 1. a sorted array hints that consists 
     * of strings; 2. a string match that is used by the manager to emphasize
     * matching substrings when rendering the hint list; and 3. a boolean that
     * indicates whether the first result, if one exists, should be selected
     * by default in the hint list window.
     */
    TagHints.prototype.getHints = function (implicitChar) {
        var query,
            result;

        this.tagInfo = HTMLUtils.getTagInfo(this.editor, this.editor.getCursorPos());
        if (this.tagInfo.position.tokenType === HTMLUtils.TAG_NAME) {
            if (this.tagInfo.position.offset >= 0) {
                this.updateExclusion();
                query = this.tagInfo.tagName.slice(0, this.tagInfo.position.offset);
                result = $.map(tags, function (value, key) {
                    if (key.indexOf(query) === 0) {
                        return key;
                    }
                }).sort();
                
                return {
                    hints: result,
                    match: query,
                    selectInitial: true
                };
            }
        }
        
        return null;
    };
    
    /**
     * Inserts a given HTML tag hint into the current editor context. 
     * 
     * @param {string} hint 
     * The hint to be inserted into the editor context.
     *
     * @return {boolean} 
     * Indicates whether the manager should follow hint insertion with an
     * additional explicit hint request.
     */
    TagHints.prototype.insertHint = function (completion) {
        var start = {line: -1, ch: -1},
            end = {line: -1, ch: -1},
            cursor = this.editor.getCursorPos(),
            charCount = 0;

        if (this.tagInfo.position.tokenType === HTMLUtils.TAG_NAME) {
            var textAfterCursor = this.tagInfo.tagName.substr(this.tagInfo.position.offset);
            if (CodeHintManager.hasValidExclusion(this.exclusion, textAfterCursor)) {
                charCount = this.tagInfo.position.offset;
            } else {
                charCount = this.tagInfo.tagName.length;
            }
        }

        end.line = start.line = cursor.line;
        start.ch = cursor.ch - this.tagInfo.position.offset;
        end.ch = start.ch + charCount;

        if (this.exclusion || completion !== this.tagInfo.tagName) {
            if (start.ch !== end.ch) {
                this.editor.document.replaceRange(completion, start, end);
            } else {
                this.editor.document.replaceRange(completion, start);
            }
            this.exclusion = null;
        }
        
        return false;
    };

    /**
     * @constructor
     */
    function AttrHints() {
        this.globalAttributes = this.readGlobalAttrHints();
        this.cachedHints = null;
<<<<<<< HEAD
=======
        this.exclusion = "";
        
        // Used in URL hinting to keep the popup list open
        // by setting this to false.
        this.closeOnSelect = true;
>>>>>>> e664a00d
    }

    /**
     * @private
     * Parse the code hints from JSON data and extract all hints from property names.
     * @return {!Array.<string>} An array of code hints read from the JSON data source.
     */
    AttrHints.prototype.readGlobalAttrHints = function () {
        return $.map(attributes, function (value, key) {
            if (value.global === "true") {
                return key;
            }
        });
    };

    /**
<<<<<<< HEAD
     * Helper function that determins the possible value hints for a given html tag/attribute name pair
=======
     * Helper function for search(). Create a list of urls to existing files based on the query.
     * @param {{queryStr: string}} query -- a query object, used to filter the code hints
     * @return {Array.<string>}
     */
    AttrHints.prototype._getUrlList = function (query) {
        var doc,
            result = [];
        
        // site-root relative links are not yet supported, so filter them out
        if (query.queryStr.length > 0 && query.queryStr[0] === "/") {
            return result;
        }

        // get path to current document
        doc = DocumentManager.getCurrentDocument();
        if (!doc || !doc.file) {
            return result;
        }

        var docUrl = window.PathUtils.parseUrl(doc.file.fullPath);
        if (!docUrl) {
            return result;
        }

        var docDir = docUrl.domain + docUrl.directory;

        // get relative path from query string
        // TODO: handle site-root relative
        var queryDir = "";
        var queryUrl = window.PathUtils.parseUrl(query.queryStr);
        if (queryUrl) {
            queryDir = queryUrl.directory;
        }

        // build target folder path
        var targetDir = docDir + decodeURI(queryDir);

        // get list of files from target folder
        var unfiltered = [];

        // Getting the file/folder info is an asynch operation, so it works like this:
        //
        // The initial pass initiates the asynchronous retrieval of data and returns an
        // empty list, so no code hints are displayed. In the async callback, the code
        // hints and the original query are stored in a cache, and then the process to
        // show code hints is re-initiated.
        //
        // During the next pass, there should now be code hints cached from the initial
        // pass, but user may have typed while file/folder info was being retrieved from
        // disk, so we need to make sure code hints still apply to current query. If so,
        // display them, otherwise, clear cache and start over.
        //
        // As user types within a folder, the same unfiltered file/folder list is still
        // valid and re-used from cache. Filtering based on user input is done outside
        // of this method. When user moves to a new folder, then the cache is deleted,
        // and file/folder info for new folder is then retrieved.

        if (this.cachedHints) {
            // url hints have been cached, so determine if they're stale
            if (!this.cachedHints.query ||
                    this.cachedHints.query.tag !== query.tag ||
                    this.cachedHints.query.attrName !== query.attrName ||
                    this.cachedHints.queryDir !== queryDir ||
                    this.cachedHints.docDir !== docDir) {

                // delete stale cache
                this.cachedHints = null;
            }
        }

        if (this.cachedHints) {
            // use cached hints
            unfiltered = this.cachedHints.unfiltered;

        } else {
            var self = this,
                origEditor = EditorManager.getFocusedEditor();

            if (self.cachedHints && self.cachedHints.deferred) {
                self.cachedHints.deferred.reject();
            }
            // create empty object so we can detect "waiting" state
            self.cachedHints = {};
            self.cachedHints.deferred = $.Deferred();
            self.cachedHints.unfiltered = [];

            NativeFileSystem.requestNativeFileSystem(targetDir, function (fs) {
                fs.root.createReader().readEntries(function (entries) {

                    entries.forEach(function (entry) {
                        if (ProjectManager.shouldShow(entry)) {
                            // convert to doc relative path
                            var entryStr = entry.fullPath.replace(docDir, "");

                            // code hints show the same strings that are inserted into text,
                            // so strings in list will be encoded. wysiwyg, baby!
                            unfiltered.push(encodeURI(entryStr));
                        }
                    });

                    self.cachedHints.unfiltered = unfiltered;
                    self.cachedHints.query      = query;
                    self.cachedHints.queryDir   = queryDir;
                    self.cachedHints.docDir     = docDir;
                    
                    if (self.cachedHints.deferred.state() !== "rejected") {
                        var currentDeferred = self.cachedHints.deferred;
                        // Since we've cached the results, the next call to _getUrlList should be synchronous.
                        // If it isn't, we've got a problem and should reject both the current deferred
                        // and any new deferred that got created on the call.
                        var syncResults = self._getUrlList(query);
                        if (syncResults instanceof Array) {
                            currentDeferred.resolveWith(self, [syncResults]);
                        } else {
                            if (currentDeferred && currentDeferred.state() === "pending") {
                                currentDeferred.reject();
                            }
                            
                            if (self.cachedHints.deferred && self.cachedHints.deferred.state() === "pending") {
                                self.cachedHints.deferred.reject();
                                self.cachedHints.deferred = null;
                            }
                        }
                    }
                });
            });

            return self.cachedHints.deferred;
        }

        // build list

        // without these entries, typing "../" will not display entries for containing folder
        if (queryUrl.filename === ".") {
            result.push(queryDir + ".");
        } else if (queryUrl.filename === "..") {
            result.push(queryDir + "..");
        }

        // add file/folder entries
        unfiltered.forEach(function (item) {
            result.push(item);
        });

        // TODO: filter by desired file type based on tag, type attr, etc.

        // TODO: add list item to top of list to popup modal File Finder dialog
        // New string: "Browse..." or "Choose a File..."
        // Command: Commands.FILE_OPEN

        return result;
    };

    /**
     * Helper function that determines the possible value hints for a given html tag/attribute name pair
>>>>>>> e664a00d
     * 
     * @param {{queryStr: string}} query
     * The current query
     *
     * @param {string} tagName 
     * HTML tag name
     *
     * @param {string} attrName 
     * HTML attribute name
     *
     * @return {{hints: Array.<string>|$.Deferred, sortFunc: ?Function}} 
     * The (possibly deferred) hints and the sort function to use on thise hints.
     */
    AttrHints.prototype._getValueHintsForAttr = function (query, tagName, attrName) {
        // We look up attribute values with tagName plus a slash and attrName first.  
        // If the lookup fails, then we fall back to look up with attrName only. Most 
        // of the attributes in JSON are using attribute name only as their properties, 
        // but in some cases like "type" attribute, we have different properties like 
        // "script/type", "link/type" and "button/type".
        var hints = [],
            sortFunc = null;
        
        var tagPlusAttr = tagName + "/" + attrName,
            attrInfo = attributes[tagPlusAttr] || attributes[attrName];
        
        if (attrInfo) {
            if (attrInfo.type === "boolean") {
                hints = ["false", "true"];
            } else if (attrInfo.attribOption) {
                hints = attrInfo.attribOption;
            }
        }
        
        return { hints: hints, sortFunc: sortFunc };
    };
    
    /**
     * Check whether the exclusion is still the same as text after the cursor. 
     * If not, reset it to null.
     *
     * @param {boolean} attrNameOnly
     * true to indicate that we update the exclusion only if the cursor is inside an attribute name context.
     * Otherwise, we also update exclusion for attribute value context.
     */
    AttrHints.prototype.updateExclusion = function (attrNameOnly) {
        if (this.exclusion && this.tagInfo) {
            var tokenType = this.tagInfo.position.tokenType,
                offset = this.tagInfo.position.offset,
                textAfterCursor;
            
            if (tokenType === HTMLUtils.ATTR_NAME) {
                textAfterCursor = this.tagInfo.attr.name.substr(offset);
            } else if (!attrNameOnly && tokenType === HTMLUtils.ATTR_VALUE) {
                textAfterCursor = this.tagInfo.attr.value.substr(offset);
            }
            if (!CodeHintManager.hasValidExclusion(this.exclusion, textAfterCursor)) {
                this.exclusion = null;
            }
        }
    };
    
    /**
     * Determines whether HTML attribute hints are available in the current 
     * editor context.
     * 
     * @param {Editor} editor 
     * A non-null editor object for the active window.
     *
     * @param {string} implicitChar 
     * Either null, if the hinting request was explicit, or a single character
     * that represents the last insertion and that indicates an implicit
     * hinting request.
     *
     * @return {boolean} 
     * Determines whether the current provider is able to provide hints for
     * the given editor context and, in case implicitChar is non-null,
     * whether it is appropriate to do so.
     */
    AttrHints.prototype.hasHints = function (editor, implicitChar) {
        var pos = editor.getCursorPos(),
            tokenType,
            offset,
            query,
            textAfterCursor;
        
        this.editor = editor;
        this.tagInfo = HTMLUtils.getTagInfo(editor, pos);
        tokenType = this.tagInfo.position.tokenType;
        offset = this.tagInfo.position.offset;
        if (implicitChar === null) {
            query = null;
             
            if (tokenType === HTMLUtils.ATTR_NAME) {
                if (offset >= 0) {
                    query = this.tagInfo.attr.name.slice(0, offset);
                }
            } else if (tokenType === HTMLUtils.ATTR_VALUE) {
                if (this.tagInfo.position.offset >= 0) {
                    query = this.tagInfo.attr.value.slice(0, offset);
                } else {
                    // We get negative offset for a quoted attribute value with some leading whitespaces 
                    // as in <a rel= "rtl" where the cursor is just to the right of the "=".
                    // So just set the queryStr to an empty string. 
                    query = "";
                }
                
                // If we're at an attribute value, check if it's an attribute name that has hintable values.
                if (this.tagInfo.attr.name) {
                    var hintsAndSortFunc = this._getValueHintsForAttr({queryStr: query},
                                                                      this.tagInfo.tagName,
                                                                      this.tagInfo.attr.name);
                    var hints = hintsAndSortFunc.hints;
                    if (hints instanceof Array) {
                        // If we got synchronous hints, check if we have something we'll actually use
                        var i, foundPrefix = false;
                        for (i = 0; i < hints.length; i++) {
                            if (hints[i].indexOf(query) === 0) {
                                foundPrefix = true;
                                break;
                            }
                        }
                        if (!foundPrefix) {
                            query = null;
                        }
                    }
                }
            }

            if (offset >= 0) {
                if (tokenType === HTMLUtils.ATTR_NAME && offset === 0) {
                    this.exclusion = this.tagInfo.attr.name;
                } else {
                    this.updateExclusion(false);
                }
            }
            
            return query !== null;
        } else {
            if (implicitChar === " " || implicitChar === "'" ||
                    implicitChar === "\"" || implicitChar === "=") {
                if (tokenType === HTMLUtils.ATTR_NAME) {
                    this.exclusion = this.tagInfo.attr.name;
                }
                return true;
            }
            return false;
        }
    };
    
    /**
     * Returns a list of availble HTML attribute hints if possible for the 
     * current editor context. 
     *
     * @return {{hints: Array<string|jQueryObject>, match: string, 
     *      selectInitial: boolean}}
     * Null if the provider wishes to end the hinting session. Otherwise, a
     * response object that provides 1. a sorted array hints that consists 
     * of strings; 2. a string match that is used by the manager to emphasize
     * matching substrings when rendering the hint list; and 3. a boolean that
     * indicates whether the first result, if one exists, should be selected
     * by default in the hint list window.
     */
    AttrHints.prototype.getHints = function (implicitChar) {
        var cursor = this.editor.getCursorPos(),
            query = {queryStr: null},
            tokenType,
            offset,
            result = [],
            textAfterCursor;
 
        this.tagInfo = HTMLUtils.getTagInfo(this.editor, cursor);
        tokenType = this.tagInfo.position.tokenType;
        offset = this.tagInfo.position.offset;
        if (tokenType === HTMLUtils.ATTR_NAME || tokenType === HTMLUtils.ATTR_VALUE) {
            query.tag = this.tagInfo.tagName;
            
            if (offset >= 0) {
                if (tokenType === HTMLUtils.ATTR_NAME) {
                    query.queryStr = this.tagInfo.attr.name.slice(0, offset);
                } else {
                    query.queryStr = this.tagInfo.attr.value.slice(0, offset);
                    query.attrName = this.tagInfo.attr.name;
                }
                this.updateExclusion(false);
            } else if (tokenType === HTMLUtils.ATTR_VALUE) {
                // We get negative offset for a quoted attribute value with some leading whitespaces 
                // as in <a rel= "rtl" where the cursor is just to the right of the "=".
                // So just set the queryStr to an empty string. 
                query.queryStr = "";
                query.attrName = this.tagInfo.attr.name;
            }

            query.usedAttr = HTMLUtils.getTagAttributes(this.editor, cursor);
        }

        if (query.tag && query.queryStr !== null) {
            var tagName = query.tag,
                attrName = query.attrName,
                filter = query.queryStr,
                unfiltered = [],
                hints = [],
                sortFunc = null;

            if (attrName) {
                var hintsAndSortFunc = this._getValueHintsForAttr(query, tagName, attrName);
                hints = hintsAndSortFunc.hints;
                sortFunc = hintsAndSortFunc.sortFunc;
                
            } else if (tags && tags[tagName] && tags[tagName].attributes) {
                unfiltered = tags[tagName].attributes.concat(this.globalAttributes);
                hints = $.grep(unfiltered, function (attr, i) {
                    return $.inArray(attr, query.usedAttr) < 0;
                });
            }
            
            if (hints instanceof Array && hints.length) {
                console.assert(!result.length);
                result = $.map(hints, function (item) {
                    if (item.indexOf(filter) === 0) {
                        return item;
                    }
                }).sort(sortFunc);
                return {
                    hints: result,
                    match: query.queryStr,
                    selectInitial: true
                };
            } else if (hints instanceof Object && hints.hasOwnProperty("done")) { // Deferred hints
                var deferred = $.Deferred();
                hints.done(function (asyncHints) {
                    deferred.resolveWith(this, [{ hints : asyncHints, match: query.queryStr, selectInitial: true }]);
                });
                return deferred;
            } else {
                return null;
            }
        }

        
    };
    
    /**
     * Inserts a given HTML attribute hint into the current editor context.
     * 
     * @param {string} hint 
     * The hint to be inserted into the editor context.
     * 
     * @return {boolean} 
     * Indicates whether the manager should follow hint insertion with an
     * additional explicit hint request.
     */
    AttrHints.prototype.insertHint = function (completion) {
        var cursor = this.editor.getCursorPos(),
            start = {line: -1, ch: -1},
            end = {line: -1, ch: -1},
            tokenType = this.tagInfo.position.tokenType,
            offset = this.tagInfo.position.offset,
            charCount = 0,
            insertedName = false,
            replaceExistingOne = this.tagInfo.attr.valueAssigned,
            endQuote = "",
            shouldReplace = true,
            textAfterCursor;

        if (tokenType === HTMLUtils.ATTR_NAME) {
            textAfterCursor = this.tagInfo.attr.name.substr(offset);
            if (CodeHintManager.hasValidExclusion(this.exclusion, textAfterCursor)) {
                charCount = offset;
                replaceExistingOne = false;
            } else {
                charCount = this.tagInfo.attr.name.length;
            }
            // Append an equal sign and two double quotes if the current attr is not an empty attr
            // and then adjust cursor location before the last quote that we just inserted.
            if (!replaceExistingOne && attributes && attributes[completion] &&
                    attributes[completion].type !== "flag") {
                completion += "=\"\"";
                insertedName = true;
            } else if (completion === this.tagInfo.attr.name) {
                shouldReplace = false;
            }
        } else if (tokenType === HTMLUtils.ATTR_VALUE) {
<<<<<<< HEAD
            charCount = tagInfo.attr.value.length;

            if (!tagInfo.attr.hasEndQuote) {
                endQuote = tagInfo.attr.quoteChar;
=======
            textAfterCursor = this.tagInfo.attr.value.substr(offset);
            if (CodeHintManager.hasValidExclusion(this.exclusion, textAfterCursor)) {
                charCount = offset;
                // Set exclusion to null only after attribute value insertion,
                // not after attribute name insertion since we need to keep it 
                // for attribute value insertion.
                this.exclusion = null;
            } else {
                charCount = this.tagInfo.attr.value.length;
            }
            
            // Special handling for URL hinting -- if the completion is a file name
            // and not a folder, then close the code hint list.
            if (!this.closeOnSelect && completion.match(/\/$/) === null) {
                this.closeOnSelect = true;
            }
            
            if (!this.tagInfo.attr.hasEndQuote) {
                endQuote = this.tagInfo.attr.quoteChar;
>>>>>>> e664a00d
                if (endQuote) {
                    completion += endQuote;
                } else if (offset === 0) {
                    completion = "\"" + completion + "\"";
                }
            } else if (completion === this.tagInfo.attr.value) {
                shouldReplace = false;
            }
        }

        end.line = start.line = cursor.line;
        start.ch = cursor.ch - offset;
        end.ch = start.ch + charCount;

        if (shouldReplace) {
            if (start.ch !== end.ch) {
                this.editor.document.replaceRange(completion, start, end);
            } else {
                this.editor.document.replaceRange(completion, start);
            }
        }

<<<<<<< HEAD
=======
        if (!this.closeOnSelect) {
            // If we append the missing quote, then we need to adjust the cursor position
            // to keep the code hint list open.
            if (tokenType === HTMLUtils.ATTR_VALUE && !this.tagInfo.attr.hasEndQuote) {
                this.editor.setCursorPos(start.line, start.ch + completion.length - 1);
            }
            return true;
        }
        
>>>>>>> e664a00d
        if (insertedName) {
            this.editor.setCursorPos(start.line, start.ch + completion.length - 1);

            // Since we're now inside the double-quotes we just inserted,
            // immediately pop up the attribute value hint.
            return true;
        } else if (tokenType === HTMLUtils.ATTR_VALUE && this.tagInfo.attr.hasEndQuote) {
            // Move the cursor to the right of the existing end quote after value insertion.
            this.editor.setCursorPos(start.line, start.ch + completion.length + 1);
        }
        
        return false;
    };

    AppInit.appReady(function () {
        // Parse JSON files
        tags = JSON.parse(HTMLTags);
        attributes = JSON.parse(HTMLAttributes);
        
        // Register code hint providers
        var tagHints = new TagHints();
        var attrHints = new AttrHints();
        CodeHintManager.registerHintProvider(tagHints, ["html"], 0);
        CodeHintManager.registerHintProvider(attrHints, ["html"], 0);
    
        // For unit testing
        exports.tagHintProvider = tagHints;
        exports.attrHintProvider = attrHints;
    });
});<|MERGE_RESOLUTION|>--- conflicted
+++ resolved
@@ -32,15 +32,7 @@
     var AppInit             = brackets.getModule("utils/AppInit"),
         CodeHintManager     = brackets.getModule("editor/CodeHintManager"),
         HTMLUtils           = brackets.getModule("language/HTMLUtils"),
-<<<<<<< HEAD
         HTMLTags            = require("text!HtmlTags.json"),
-=======
-        NativeFileSystem    = brackets.getModule("file/NativeFileSystem").NativeFileSystem,
-        ProjectManager      = brackets.getModule("project/ProjectManager"),
-        StringUtils         = brackets.getModule("utils/StringUtils");
-    
-    var HTMLTags            = require("text!HtmlTags.json"),
->>>>>>> e664a00d
         HTMLAttributes      = require("text!HtmlAttributes.json"),
         tags,
         attributes;
@@ -195,14 +187,7 @@
     function AttrHints() {
         this.globalAttributes = this.readGlobalAttrHints();
         this.cachedHints = null;
-<<<<<<< HEAD
-=======
         this.exclusion = "";
-        
-        // Used in URL hinting to keep the popup list open
-        // by setting this to false.
-        this.closeOnSelect = true;
->>>>>>> e664a00d
     }
 
     /**
@@ -219,165 +204,7 @@
     };
 
     /**
-<<<<<<< HEAD
      * Helper function that determins the possible value hints for a given html tag/attribute name pair
-=======
-     * Helper function for search(). Create a list of urls to existing files based on the query.
-     * @param {{queryStr: string}} query -- a query object, used to filter the code hints
-     * @return {Array.<string>}
-     */
-    AttrHints.prototype._getUrlList = function (query) {
-        var doc,
-            result = [];
-        
-        // site-root relative links are not yet supported, so filter them out
-        if (query.queryStr.length > 0 && query.queryStr[0] === "/") {
-            return result;
-        }
-
-        // get path to current document
-        doc = DocumentManager.getCurrentDocument();
-        if (!doc || !doc.file) {
-            return result;
-        }
-
-        var docUrl = window.PathUtils.parseUrl(doc.file.fullPath);
-        if (!docUrl) {
-            return result;
-        }
-
-        var docDir = docUrl.domain + docUrl.directory;
-
-        // get relative path from query string
-        // TODO: handle site-root relative
-        var queryDir = "";
-        var queryUrl = window.PathUtils.parseUrl(query.queryStr);
-        if (queryUrl) {
-            queryDir = queryUrl.directory;
-        }
-
-        // build target folder path
-        var targetDir = docDir + decodeURI(queryDir);
-
-        // get list of files from target folder
-        var unfiltered = [];
-
-        // Getting the file/folder info is an asynch operation, so it works like this:
-        //
-        // The initial pass initiates the asynchronous retrieval of data and returns an
-        // empty list, so no code hints are displayed. In the async callback, the code
-        // hints and the original query are stored in a cache, and then the process to
-        // show code hints is re-initiated.
-        //
-        // During the next pass, there should now be code hints cached from the initial
-        // pass, but user may have typed while file/folder info was being retrieved from
-        // disk, so we need to make sure code hints still apply to current query. If so,
-        // display them, otherwise, clear cache and start over.
-        //
-        // As user types within a folder, the same unfiltered file/folder list is still
-        // valid and re-used from cache. Filtering based on user input is done outside
-        // of this method. When user moves to a new folder, then the cache is deleted,
-        // and file/folder info for new folder is then retrieved.
-
-        if (this.cachedHints) {
-            // url hints have been cached, so determine if they're stale
-            if (!this.cachedHints.query ||
-                    this.cachedHints.query.tag !== query.tag ||
-                    this.cachedHints.query.attrName !== query.attrName ||
-                    this.cachedHints.queryDir !== queryDir ||
-                    this.cachedHints.docDir !== docDir) {
-
-                // delete stale cache
-                this.cachedHints = null;
-            }
-        }
-
-        if (this.cachedHints) {
-            // use cached hints
-            unfiltered = this.cachedHints.unfiltered;
-
-        } else {
-            var self = this,
-                origEditor = EditorManager.getFocusedEditor();
-
-            if (self.cachedHints && self.cachedHints.deferred) {
-                self.cachedHints.deferred.reject();
-            }
-            // create empty object so we can detect "waiting" state
-            self.cachedHints = {};
-            self.cachedHints.deferred = $.Deferred();
-            self.cachedHints.unfiltered = [];
-
-            NativeFileSystem.requestNativeFileSystem(targetDir, function (fs) {
-                fs.root.createReader().readEntries(function (entries) {
-
-                    entries.forEach(function (entry) {
-                        if (ProjectManager.shouldShow(entry)) {
-                            // convert to doc relative path
-                            var entryStr = entry.fullPath.replace(docDir, "");
-
-                            // code hints show the same strings that are inserted into text,
-                            // so strings in list will be encoded. wysiwyg, baby!
-                            unfiltered.push(encodeURI(entryStr));
-                        }
-                    });
-
-                    self.cachedHints.unfiltered = unfiltered;
-                    self.cachedHints.query      = query;
-                    self.cachedHints.queryDir   = queryDir;
-                    self.cachedHints.docDir     = docDir;
-                    
-                    if (self.cachedHints.deferred.state() !== "rejected") {
-                        var currentDeferred = self.cachedHints.deferred;
-                        // Since we've cached the results, the next call to _getUrlList should be synchronous.
-                        // If it isn't, we've got a problem and should reject both the current deferred
-                        // and any new deferred that got created on the call.
-                        var syncResults = self._getUrlList(query);
-                        if (syncResults instanceof Array) {
-                            currentDeferred.resolveWith(self, [syncResults]);
-                        } else {
-                            if (currentDeferred && currentDeferred.state() === "pending") {
-                                currentDeferred.reject();
-                            }
-                            
-                            if (self.cachedHints.deferred && self.cachedHints.deferred.state() === "pending") {
-                                self.cachedHints.deferred.reject();
-                                self.cachedHints.deferred = null;
-                            }
-                        }
-                    }
-                });
-            });
-
-            return self.cachedHints.deferred;
-        }
-
-        // build list
-
-        // without these entries, typing "../" will not display entries for containing folder
-        if (queryUrl.filename === ".") {
-            result.push(queryDir + ".");
-        } else if (queryUrl.filename === "..") {
-            result.push(queryDir + "..");
-        }
-
-        // add file/folder entries
-        unfiltered.forEach(function (item) {
-            result.push(item);
-        });
-
-        // TODO: filter by desired file type based on tag, type attr, etc.
-
-        // TODO: add list item to top of list to popup modal File Finder dialog
-        // New string: "Browse..." or "Choose a File..."
-        // Command: Commands.FILE_OPEN
-
-        return result;
-    };
-
-    /**
-     * Helper function that determines the possible value hints for a given html tag/attribute name pair
->>>>>>> e664a00d
      * 
      * @param {{queryStr: string}} query
      * The current query
@@ -660,12 +487,6 @@
                 shouldReplace = false;
             }
         } else if (tokenType === HTMLUtils.ATTR_VALUE) {
-<<<<<<< HEAD
-            charCount = tagInfo.attr.value.length;
-
-            if (!tagInfo.attr.hasEndQuote) {
-                endQuote = tagInfo.attr.quoteChar;
-=======
             textAfterCursor = this.tagInfo.attr.value.substr(offset);
             if (CodeHintManager.hasValidExclusion(this.exclusion, textAfterCursor)) {
                 charCount = offset;
@@ -677,15 +498,8 @@
                 charCount = this.tagInfo.attr.value.length;
             }
             
-            // Special handling for URL hinting -- if the completion is a file name
-            // and not a folder, then close the code hint list.
-            if (!this.closeOnSelect && completion.match(/\/$/) === null) {
-                this.closeOnSelect = true;
-            }
-            
             if (!this.tagInfo.attr.hasEndQuote) {
                 endQuote = this.tagInfo.attr.quoteChar;
->>>>>>> e664a00d
                 if (endQuote) {
                     completion += endQuote;
                 } else if (offset === 0) {
@@ -708,18 +522,6 @@
             }
         }
 
-<<<<<<< HEAD
-=======
-        if (!this.closeOnSelect) {
-            // If we append the missing quote, then we need to adjust the cursor position
-            // to keep the code hint list open.
-            if (tokenType === HTMLUtils.ATTR_VALUE && !this.tagInfo.attr.hasEndQuote) {
-                this.editor.setCursorPos(start.line, start.ch + completion.length - 1);
-            }
-            return true;
-        }
-        
->>>>>>> e664a00d
         if (insertedName) {
             this.editor.setCursorPos(start.line, start.ch + completion.length - 1);
 
