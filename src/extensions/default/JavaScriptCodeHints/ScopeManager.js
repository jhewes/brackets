--- conflicted
+++ resolved
@@ -395,11 +395,7 @@
             dir     = split.dir,
             file    = split.file;
         
-<<<<<<< HEAD
-        var ternPromise = getJumptoDef(dir, path, offset, document.getText());
-=======
-        var ternPromise = getJumptoDef(dir, file, offset, session.getJavascriptText());
->>>>>>> c27664b8
+        var ternPromise = getJumptoDef(dir, path, offset, session.getJavascriptText());
         
         return {promise: ternPromise};
     }
@@ -547,17 +543,10 @@
             text = session.getJavascriptText(),
             offset = session.getOffset();
         
-<<<<<<< HEAD
-        hintPromise = getTernHints(dir, path, offset, document.getText());
+        hintPromise = getTernHints(dir, path, offset, text);
         var sessionType = session.getType();
         if (sessionType.property) {
-            propsPromise = getTernProperties(dir, path, offset, document.getText());
-=======
-        hintPromise = getTernHints(dir, file, offset, text);
-        var sessionType = session.getType();
-        if (sessionType.property) {
-            propsPromise = getTernProperties(dir, file, offset, text);
->>>>>>> c27664b8
+            propsPromise = getTernProperties(dir, path, offset, text);
         } else {
             var $propsDeferred = $.Deferred();
             propsPromise = $propsDeferred.promise();
@@ -566,11 +555,7 @@
 
         if (sessionType.showFunctionType) {
             // Show function sig
-<<<<<<< HEAD
-            fnTypePromise = getTernFunctionType(dir, path, sessionType.functionCallPos, offset, document.getText());
-=======
-            fnTypePromise = getTernFunctionType(dir, file, sessionType.functionCallPos, offset, text);
->>>>>>> c27664b8
+            fnTypePromise = getTernFunctionType(dir, path, sessionType.functionCallPos, offset, text);
         } else {
             var $fnTypeDeferred = $.Deferred();
             fnTypePromise = $fnTypeDeferred.promise();
