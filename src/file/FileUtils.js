--- conflicted
+++ resolved
@@ -404,9 +404,6 @@
     exports.updateFileEntryPath            = updateFileEntryPath;
     exports.isStaticHtmlFileExt            = isStaticHtmlFileExt;
     exports.isServerHtmlFileExt            = isServerHtmlFileExt;
-<<<<<<< HEAD
+    exports.getDirectoryPath               = getDirectoryPath;
     exports.isTextFile                     = isTextFile;
-=======
-    exports.getDirectoryPath               = getDirectoryPath;
->>>>>>> 97b957e8
 });