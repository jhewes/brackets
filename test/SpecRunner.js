--- conflicted
+++ resolved
@@ -37,45 +37,27 @@
     var SpecRunnerUtils = require("spec/SpecRunnerUtils.js");
 
     // Load test specs
-<<<<<<< HEAD
-    // require("spec/LowLevelFileIO-test.js");
-    // require("spec/DocumentCommandHandlers-test.js");
-    // require("spec/NativeFileSystem-test.js");
-    // require("spec/PreferencesManager-test.js");
-    // require("spec/Editor-test.js");
-    // require("spec/ProjectManager-test.js");
-    // require("spec/WorkingSetView-test.js");
-    // require("spec/KeyMap-test.js");
-    // require("spec/FileIndexManager-test.js");
-    // require("spec/CodeHintUtils-test.js");
+//    require("spec/LowLevelFileIO-test.js");
+//    require("spec/DocumentCommandHandlers-test.js");
+//    require("spec/NativeFileSystem-test.js");
+//    require("spec/PreferencesManager-test.js");
+//    require("spec/Editor-test.js");
+//    require("spec/EditorCommandHandlers-test.js");
+//    require("spec/ProjectManager-test.js");
+//    require("spec/WorkingSetView-test.js");
+//    require("spec/KeyMap-test.js");
+//    require("spec/FileIndexManager-test.js");
+//    require("spec/CodeHintUtils-test.js");
     require("spec/CSSUtils-test.js");
-    // require("spec/InlineEditorProviders-test.js");
-    // require("spec/MultiRangeInlineEditor-test.js");
-    // require("spec/LiveDevelopment-test.js");
-    // require("spec/ViewUtils-test.js");
-=======
-    require("spec/LowLevelFileIO-test.js");
-    require("spec/DocumentCommandHandlers-test.js");
-    require("spec/NativeFileSystem-test.js");
-    require("spec/PreferencesManager-test.js");
-    require("spec/Editor-test.js");
-    require("spec/EditorCommandHandlers-test.js");
-    require("spec/ProjectManager-test.js");
-    require("spec/WorkingSetView-test.js");
-    require("spec/KeyMap-test.js");
-    require("spec/FileIndexManager-test.js");
-    require("spec/CodeHintUtils-test.js");
-    require("spec/CSSUtils-test.js");
-    require("spec/InlineEditorProviders-test.js");
-    require("spec/MultiRangeInlineEditor-test.js");
-    require("spec/LiveDevelopment-test.js");
-    require("spec/ViewUtils-test.js");
+//    require("spec/InlineEditorProviders-test.js");
+//    require("spec/MultiRangeInlineEditor-test.js");
+//    require("spec/LiveDevelopment-test.js");
+//    require("spec/ViewUtils-test.js");
 
     // AUTOMATED PERFORMANCE
     // Disabled in repo. Uncomment to run performance tests
     // TODO: set up separate performance tests suite that can be run from the debug menu
     //require("spec/Performance-test.js");
->>>>>>> 427fc58d
     
     beforeEach(function () {
         // Unique key for unit testing
