--- conflicted
+++ resolved
@@ -386,15 +386,9 @@
     
     describe("JS Indexing: ", function () {
         
-<<<<<<< HEAD
         this.category = "integration";
         
-        var lastJsCode,
-            match,
-            expectParseError;
-=======
         var functions;  // populated by indexAndFind()
->>>>>>> 84e4a7a4
         
         beforeEach(function () {
             SpecRunnerUtils.createTestWindowAndRun(this, function (testWindow) {
