--- conflicted
+++ resolved
@@ -48,11 +48,8 @@
     require("spec/NativeMenu-test");
     require("spec/PreferencesManager-test");
     require("spec/ProjectManager-test");
-<<<<<<< HEAD
     require("spec/QuickOpen-test");
-=======
     require("spec/StringMatch-test");
->>>>>>> c87ec6f9
     require("spec/UpdateNotification-test");
     require("spec/ViewUtils-test");
     require("spec/WorkingSetView-test");
