{
    "name": "Brackets",
    "version": "0.21.0-0",
    "homepage": "http://brackets.io",
    "issues": {
        "url": "http://github.com/adobe/brackets/issues"
    },
    "repository": {
        "type": "git",
        "url": "https://github.com/adobe/brackets.git",
        "branch": "",
        "SHA": ""
    },
    "devDependencies": {
<<<<<<< HEAD
        "grunt": ">=0.4.0rc5",
        "grunt-cli": ">=0.1.6",
        "grunt-contrib-jshint": ">=0.1.1rc6",
        "grunt-contrib-watch": ">=0.2.0rc5",
        "grunt-contrib-jasmine": ">=0.3.0rc7",
        "grunt-template-jasmine-requirejs": ">=0.1.0"
=======
        "grunt": "~0.4.0",
        "grunt-cli": "~0.1.0",
        "grunt-contrib-jshint": "~0.2.0",
        "grunt-contrib-watch": "~0.2.0",
        "grunt-contrib-jasmine": "~0.3.0",
        "grunt-template-jasmine-requirejs": "~0.1.0"
>>>>>>> bebb6cf9
    },
    "scripts": {
        "postinstall": "grunt install",
        "test": "grunt test"
    }
}<|MERGE_RESOLUTION|>--- conflicted
+++ resolved
@@ -12,21 +12,12 @@
         "SHA": ""
     },
     "devDependencies": {
-<<<<<<< HEAD
-        "grunt": ">=0.4.0rc5",
-        "grunt-cli": ">=0.1.6",
-        "grunt-contrib-jshint": ">=0.1.1rc6",
-        "grunt-contrib-watch": ">=0.2.0rc5",
-        "grunt-contrib-jasmine": ">=0.3.0rc7",
-        "grunt-template-jasmine-requirejs": ">=0.1.0"
-=======
         "grunt": "~0.4.0",
         "grunt-cli": "~0.1.0",
         "grunt-contrib-jshint": "~0.2.0",
         "grunt-contrib-watch": "~0.2.0",
         "grunt-contrib-jasmine": "~0.3.0",
         "grunt-template-jasmine-requirejs": "~0.1.0"
->>>>>>> bebb6cf9
     },
     "scripts": {
         "postinstall": "grunt install",
